package spirv

import (
	"fmt"
	"strings"
)

// ID represents a unique identifier for SPIR-V objects.
type ID int32

// Object is the base interface for all SPIR-V IR objects like functions and basic blocks, etc...
type Object interface {
	ID() ID
	Name() string
}

// BaseObject provides a basic implementation of the Object interface.
type BaseObject struct {
	ObjectID   ID
	ObjectName string
}

func (o BaseObject) ID() ID {
	return o.ObjectID
}
func (o BaseObject) Name() string {
	return o.ObjectName
}

type Value interface {
	Object
	GetType() Type
}

// ConstantValue represents a SPIR-V constant value.
type ConstantValue interface {
	Value
	isConstantValue()
}

type BoolConstant struct {
	BaseObject
	Type  *BoolType
	Value bool
}

func (c *BoolConstant) GetType() Type    { return c.Type }
func (c *BoolConstant) isConstantValue() {}

type IntConstant struct {
	BaseObject
	Type  *IntType
	Value int64
}

func (c *IntConstant) GetType() Type    { return c.Type }
func (c *IntConstant) isConstantValue() {}

type FloatConstant struct {
	BaseObject
	Type  *FloatType
	Value float64
}

func (c *FloatConstant) GetType() Type    { return c.Type }
func (c *FloatConstant) isConstantValue() {}

// RuntimeValue represents a value produced by an instruction at runtime.
type RuntimeValue struct {
	BaseObject
	Type Type
}

func (v *RuntimeValue) GetType() Type { return v.Type }

// Module represents a SPIR-V module containing functions.
type Module struct {
	idGenerator     int
	Objects         []Object
	objectsByID     map[ID]int
	typesByKey      map[string]int
	constantsByKey  map[string]int
	capabilities    []Capability
	AddressingModel AddressingModel
	MemoryModel     MemoryModel
}

func NewModule(addressingModel AddressingModel, memoryModel MemoryModel) *Module {
	return &Module{
		idGenerator:     0,
		Objects:         make([]Object, 0),
		objectsByID:     make(map[ID]int),
		typesByKey:      make(map[string]int),
		constantsByKey:  make(map[string]int),
		capabilities:    make([]Capability, 0),
		AddressingModel: addressingModel,
		MemoryModel:     memoryModel,
	}
}

func (m *Module) NewID() ID {
	m.idGenerator++
	return ID(m.idGenerator)
}

func (m *Module) GetObject(id ID) Object {
	if index, ok := m.objectsByID[id]; ok {
		return m.Objects[index]
	}
	return nil
}

func (m *Module) addObject(obj Object) {
	index := len(m.Objects)
	m.objectsByID[obj.ID()] = index
	if t, ok := obj.(Type); ok {
		m.typesByKey[t.HashKey()] = index
	}
	if c, ok := obj.(ConstantValue); ok {
		m.constantsByKey[c.Name()] = index
	}
	m.Objects = append(m.Objects, obj)
}

func (m *Module) NewFuncParam(name string, paramType Type) *FuncParam {
	p := &FuncParam{
		BaseObject: BaseObject{
			ObjectID:   m.NewID(),
			ObjectName: name,
		},
		Type: paramType,
	}
	m.addObject(p)
	return p
}

func (m *Module) NewFunction(name string, functionType *FuncType, params []*FuncParam) *Function {
	f := &Function{
		BaseObject: BaseObject{
			ObjectID:   m.NewID(),
			ObjectName: name,
		},
		Module: m,
		Type:   functionType,
		Params: params,
		Blocks: make([]*Block, 0),
	}
	m.addObject(f)
	return f
}

func (m *Module) NewVariable(name string, ptrType *PtrType, sc StorageClass) *Variable {
	v := &Variable{
		BaseObject: BaseObject{
			ObjectID:   m.NewID(),
			ObjectName: name,
		},
		Type:         ptrType,
		StorageClass: sc,
	}
	m.addObject(v)
	return v
}

func (m *Module) InternVoid() *VoidType {
	t := &VoidType{}
	if index, ok := m.typesByKey[t.HashKey()]; ok {
		return m.Objects[index].(*VoidType)
	}
	t.ObjectID = m.NewID()
	t.ObjectName = t.HashKey()
	t.Module = m
	m.addObject(t)
	return t
}

func (m *Module) InternBool() *BoolType {
	t := &BoolType{}
	if index, ok := m.typesByKey[t.HashKey()]; ok {
		return m.Objects[index].(*BoolType)
	}
	t.ObjectID = m.NewID()
	t.ObjectName = t.HashKey()
	t.Module = m
	m.addObject(t)
	return t
}

func (m *Module) InternInt(bitWidth int, isSigned bool) *IntType {
	t := &IntType{
		BitWidth: bitWidth,
		IsSigned: isSigned,
	}
	if index, ok := m.typesByKey[t.HashKey()]; ok {
		return m.Objects[index].(*IntType)
	}
	t.ObjectID = m.NewID()
	t.ObjectName = t.HashKey()
	t.Module = m
	m.addObject(t)
	return t
}

func (m *Module) InternFloat(bitWidth int) *FloatType {
	t := &FloatType{
		BitWidth: bitWidth,
	}
	if index, ok := m.typesByKey[t.HashKey()]; ok {
		return m.Objects[index].(*FloatType)
	}
	t.ObjectID = m.NewID()
	t.ObjectName = t.HashKey()
	t.Module = m
	m.addObject(t)
	return t
}

func (m *Module) InternPtr(to Type, sc StorageClass) *PtrType {
	t := &PtrType{
		To:           to,
		StorageClass: sc,
	}
	if index, ok := m.typesByKey[t.HashKey()]; ok {
		return m.Objects[index].(*PtrType)
	}
	t.ObjectID = m.NewID()
	t.ObjectName = t.TypeName()
	t.Module = m
	m.addObject(t)
	return t
}

func (m *Module) InternFunc(returnType Type, args []Type) *FuncType {
	t := &FuncType{
		ReturnType: returnType,
		ArgTypes:   args,
	}
	if index, ok := m.typesByKey[t.HashKey()]; ok {
		return m.Objects[index].(*FuncType)
	}
	t.ObjectID = m.NewID()
	t.ObjectName = t.TypeName()
	t.Module = m
	m.addObject(t)
	return t
}

func (m *Module) AddCapability(cap Capability) {
	for _, c := range m.capabilities {
		if c == cap {
			return
		}
	}
	m.capabilities = append(m.capabilities, cap)
}

func (m *Module) Capabilities() []Capability {
	return m.capabilities
}

func (m *Module) InternBoolConstant(value bool, t *BoolType) *BoolConstant {
	key := fmt.Sprintf("const_%v_%v", t.HashKey(), value)
	if index, ok := m.constantsByKey[key]; ok {
		return m.Objects[index].(*BoolConstant)
	}

	id := m.NewID()
	constant := &BoolConstant{
		BaseObject: BaseObject{
			ObjectID:   id,
			ObjectName: key,
		},
		Type:  t,
		Value: value,
	}

	m.addObject(constant)
	return constant
}

func (m *Module) InternIntConstant(value int64, t *IntType) *IntConstant {
	key := fmt.Sprintf("const_%v_%v", t.HashKey(), value)
	if index, ok := m.constantsByKey[key]; ok {
		return m.Objects[index].(*IntConstant)
	}
	id := m.NewID()
	constant := &IntConstant{
		BaseObject: BaseObject{
			ObjectID:   id,
			ObjectName: key,
		},
		Type:  t,
		Value: value,
	}
	m.addObject(constant)
	return constant
}

func (m *Module) InternFloatConstant(value float64, t *FloatType) *FloatConstant {
	valueFmt := fmt.Sprintf("%f", value)
	valueName := strings.ReplaceAll(valueFmt, ".", "_")

	key := fmt.Sprintf("const_%v_%v", t.HashKey(), valueName)
	if index, ok := m.constantsByKey[key]; ok {
		return m.Objects[index].(*FloatConstant)
	}
	id := m.NewID()
	constant := &FloatConstant{
		BaseObject: BaseObject{
			ObjectID:   id,
			ObjectName: key,
		},
		Type:  t,
		Value: value,
	}
	m.addObject(constant)
	return constant
}

// NewNamedValue creates a new runtime value with the given name and type.
func (m *Module) NewNamedValue(name string, valueType Type) *RuntimeValue {
	id := m.NewID()
	value := &RuntimeValue{
		BaseObject: BaseObject{
			ObjectID:   id,
			ObjectName: name,
		},
		Type: valueType,
	}
	m.addObject(value)
	return value
}

// NewValue creates a new runtime value with the given type.
func (m *Module) NewValue(valueType Type) *RuntimeValue {
	return m.NewNamedValue("", valueType)
}

type FuncParam struct {
	BaseObject
	Type Type
}

// Function represents a SPIR-V function containing a sequence of basic blocks.
type Function struct {
	BaseObject
	Module *Module
	Type   *FuncType
	Params []*FuncParam
	Blocks []*Block
}

func (f *Function) NewBlock(name string) *Block {
	b := &Block{
		BaseObject: BaseObject{
			ObjectID:   f.Module.NewID(),
			ObjectName: name,
		},
		Function:     f,
		Instructions: make([]Instruction, 0),
	}
	f.Blocks = append(f.Blocks, b)
	f.Module.addObject(b)
	return b
}

// Block represents a basic block in a SPIR-V function containing a sequence of instructions.
type Block struct {
	BaseObject
	Function     *Function
	Instructions []Instruction
}

func (b *Block) Push(instr Instruction) {
	b.Instructions = append(b.Instructions, instr)
}

type Variable struct {
	BaseObject
	Type         *PtrType
	StorageClass StorageClass
}

// Instruction represents a single SPIR-V instruction with an opcode.
type Instruction interface {
	Opcode() Opcode
}

type ConstantTrueInstruction struct {
	ResultType ID
	ResultID   ID
}

func (i *ConstantTrueInstruction) Opcode() Opcode {
	return OpConstantTrue
}

type ConstantFalseInstruction struct {
	ResultType ID
	ResultID   ID
}

func (i *ConstantFalseInstruction) Opcode() Opcode {
	return OpConstantFalse
}

type ReturnInstruction struct{}

func (r *ReturnInstruction) Opcode() Opcode {
	return OpReturn
}

type ReturnValueInstruction struct {
	Value ID
}

func (r *ReturnValueInstruction) Opcode() Opcode {
	return OpReturnValue
}

type SNegateInstruction struct {
	ResultType ID
	ResultID   ID
	Operand    ID
}

func (i *SNegateInstruction) Opcode() Opcode {
	return OpSNegate
}

type FNegateInstruction struct {
	ResultType ID
	ResultID   ID
	Operand    ID
}

func (i *FNegateInstruction) Opcode() Opcode {
	return OpFNegate
}

type LogicalOrInstruction struct {
	ResultType ID
	ResultID   ID
	Operand1   ID
	Operand2   ID
}

func (i *LogicalOrInstruction) Opcode() Opcode {
	return OpLogicalOr
}

type LogicalAndInstruction struct {
	ResultType ID
	ResultID   ID
	Operand1   ID
	Operand2   ID
}

func (i *LogicalAndInstruction) Opcode() Opcode {
	return OpLogicalAnd
}

type LogicalNotInstruction struct {
	ResultType ID
	ResultID   ID
	Operand    ID
}

func (i *LogicalNotInstruction) Opcode() Opcode {
	return OpLogicalNot
}

type LogicalEqualInstruction struct {
	ResultType ID
	ResultID   ID
	Operand1   ID
	Operand2   ID
}

func (i *LogicalEqualInstruction) Opcode() Opcode {
	return OpLogicalEqual
}

type LogicalNotEqualInstruction struct {
	ResultType ID
	ResultID   ID
	Operand1   ID
	Operand2   ID
}

func (i *LogicalNotEqualInstruction) Opcode() Opcode {
	return OpLogicalNotEqual
}

type UGreaterThanInstruction struct {
	ResultType ID
	ResultID   ID
	Operand1   ID
	Operand2   ID
}

func (i *UGreaterThanInstruction) Opcode() Opcode {
	return OpUGreaterThan
}

type SGreaterThanInstruction struct {
	ResultType ID
	ResultID   ID
	Operand1   ID
	Operand2   ID
}

func (i *SGreaterThanInstruction) Opcode() Opcode {
	return OpSGreaterThan
}

type ULessThanInstruction struct {
	ResultType ID
	ResultID   ID
	Operand1   ID
	Operand2   ID
}

func (i *ULessThanInstruction) Opcode() Opcode {
	return OpULessThan
}

type SLessThanInstruction struct {
	ResultType ID
	ResultID   ID
	Operand1   ID
	Operand2   ID
}

func (i *SLessThanInstruction) Opcode() Opcode {
	return OpSLessThan
}

type ULessThanEqualInstruction struct {
	ResultType ID
	ResultID   ID
	Operand1   ID
	Operand2   ID
}

func (i *ULessThanEqualInstruction) Opcode() Opcode {
	return OpULessThanEqual
}

type SLessThanEqualInstruction struct {
	ResultType ID
	ResultID   ID
	Operand1   ID
	Operand2   ID
}

func (i *SLessThanEqualInstruction) Opcode() Opcode {
	return OpSLessThanEqual
}

type FOrdLessThanInstruction struct {
	ResultType ID
	ResultID   ID
	Operand1   ID
	Operand2   ID
}

func (i *FOrdLessThanInstruction) Opcode() Opcode {
	return OpFOrdLessThan
}

type FOrdGreaterThanInstruction struct {
	ResultType ID
	ResultID   ID
	Operand1   ID
	Operand2   ID
}

func (i *FOrdGreaterThanInstruction) Opcode() Opcode {
	return OpFOrdGreaterThan
}

type FOrdLessThanEqualInstruction struct {
	ResultType ID
	ResultID   ID
	Operand1   ID
	Operand2   ID
}

func (i *FOrdLessThanEqualInstruction) Opcode() Opcode {
	return OpFOrdLessThanEqual
}

type UGreaterThanEqualInstruction struct {
	ResultType ID
	ResultID   ID
	Operand1   ID
	Operand2   ID
}

func (i *UGreaterThanEqualInstruction) Opcode() Opcode {
	return OpUGreaterThanEqual
}

type SGreaterThanEqualInstruction struct {
	ResultType ID
	ResultID   ID
	Operand1   ID
	Operand2   ID
}

func (i *SGreaterThanEqualInstruction) Opcode() Opcode {
	return OpSGreaterThanEqual
}

type FOrdGreaterThanEqualInstruction struct {
	ResultType ID
	ResultID   ID
	Operand1   ID
	Operand2   ID
}

func (i *FOrdGreaterThanEqualInstruction) Opcode() Opcode {
	return OpFOrdGreaterThanEqual
}

type IEqualInstruction struct {
	ResultType ID
	ResultID   ID
	Operand1   ID
	Operand2   ID
}

func (i *IEqualInstruction) Opcode() Opcode {
	return OpIEqual
}

type FOrdEqualInstruction struct {
	ResultType ID
	ResultID   ID
	Operand1   ID
	Operand2   ID
}

func (i *FOrdEqualInstruction) Opcode() Opcode {
	return OpFOrdEqual
}

type INotEqualInstruction struct {
	ResultType ID
	ResultID   ID
	Operand1   ID
	Operand2   ID
}

func (i *INotEqualInstruction) Opcode() Opcode {
	return OpINotEqual
}

type FOrdNotEqualInstruction struct {
	ResultType ID
	ResultID   ID
	Operand1   ID
	Operand2   ID
}

func (i *FOrdNotEqualInstruction) Opcode() Opcode {
	return OpFOrdNotEqual
}

type IAddInstruction struct {
	ResultType ID
	ResultID   ID
	Operand1   ID
	Operand2   ID
}

func (i *IAddInstruction) Opcode() Opcode {
	return OpIAdd
}

type FAddInstruction struct {
	ResultType ID
	ResultID   ID
	Operand1   ID
	Operand2   ID
}

func (i *FAddInstruction) Opcode() Opcode {
	return OpFAdd
}

type ISubInstruction struct {
	ResultType ID
	ResultID   ID
	Operand1   ID
	Operand2   ID
}

func (i *ISubInstruction) Opcode() Opcode {
	return OpISub
}

type FSubInstruction struct {
	ResultType ID
	ResultID   ID
	Operand1   ID
	Operand2   ID
}

func (i *FSubInstruction) Opcode() Opcode {
	return OpFSub
}

type IMulInstruction struct {
	ResultType ID
	ResultID   ID
	Operand1   ID
	Operand2   ID
}

func (i *IMulInstruction) Opcode() Opcode {
	return OpIMul
}

type FMulInstruction struct {
	ResultType ID
	ResultID   ID
	Operand1   ID
	Operand2   ID
}

func (i *FMulInstruction) Opcode() Opcode {
	return OpFMul
}

type UDivInstruction struct {
	ResultType ID
	ResultID   ID
	Operand1   ID
	Operand2   ID
}

func (i *UDivInstruction) Opcode() Opcode {
	return OpUDiv
}

type SDivInstruction struct {
	ResultType ID
	ResultID   ID
	Operand1   ID
	Operand2   ID
}

func (i *SDivInstruction) Opcode() Opcode {
	return OpSDiv
}

type FDivInstruction struct {
	ResultType ID
	ResultID   ID
	Operand1   ID
	Operand2   ID
}

func (i *FDivInstruction) Opcode() Opcode {
	return OpFDiv
}

type UModInstruction struct {
	ResultType ID
	ResultID   ID
	Operand1   ID
	Operand2   ID
}

func (i *UModInstruction) Opcode() Opcode {
	return OpUMod
}

type SRemInstruction struct {
	ResultType ID
	ResultID   ID
	Operand1   ID
	Operand2   ID
}

func (i *SRemInstruction) Opcode() Opcode {
	return OpSRem
}

type FRemInstruction struct {
	ResultType ID
	ResultID   ID
	Operand1   ID
	Operand2   ID
}

func (i *FRemInstruction) Opcode() Opcode {
	return OpFRem
}

type BitwiseXorInstruction struct {
	ResultType ID
	ResultID   ID
	Operand1   ID
	Operand2   ID
}

func (i *BitwiseXorInstruction) Opcode() Opcode {
	return OpBitwiseXor
}

type BitwiseOrInstruction struct {
	ResultType ID
	ResultID   ID
	Operand1   ID
	Operand2   ID
}

func (i *BitwiseOrInstruction) Opcode() Opcode {
	return OpBitwiseOr
}

type BitwiseAndInstruction struct {
	ResultType ID
	ResultID   ID
	Operand1   ID
	Operand2   ID
}

func (i *BitwiseAndInstruction) Opcode() Opcode {
	return OpBitwiseAnd
}

type NotInstruction struct {
	ResultType ID
	ResultID   ID
	Operand    ID
}

func (i *NotInstruction) Opcode() Opcode {
	return OpNot
}

type ShiftLeftLogicalInstruction struct {
	ResultType ID
	ResultID   ID
	Base       ID
	Shift      ID
}

func (i *ShiftLeftLogicalInstruction) Opcode() Opcode {
	return OpShiftLeftLogical
}

type ShiftRightLogicalInstruction struct {
	ResultType ID
	ResultID   ID
	Base       ID
	Shift      ID
}

func (i *ShiftRightLogicalInstruction) Opcode() Opcode {
	return OpShiftRightLogical
}

type ShiftRightArithmeticInstruction struct {
	ResultType ID
	ResultID   ID
	Base       ID
	Shift      ID
}

func (i *ShiftRightArithmeticInstruction) Opcode() Opcode {
	return OpShiftRightArithmetic
}

type FunctionCallInstruction struct {
	ResultType ID
	ResultID   ID
	FunctionID ID
	Args       []ID
}

func (i *FunctionCallInstruction) Opcode() Opcode {
	return OpFunctionCall
}

<<<<<<< HEAD
type LoadInstruction struct {
	ResultType ID
	ResultID   ID
	Pointer    ID // TODO: Rename to Source for consistency
=======
type VariableInstruction struct {
	ResultType   ID
	ResultID     ID
	StorageClass StorageClass
	Initializer  ID
}

func (i *VariableInstruction) Opcode() Opcode {
	return OpVariable
}

type LoadInstruction struct {
	ResultType ID
	ResultID   ID
	Pointer    ID
>>>>>>> f01a4a2c
}

func (i *LoadInstruction) Opcode() Opcode {
	return OpLoad
}

type StoreInstruction struct {
<<<<<<< HEAD
	Pointer ID // TODO: Rename to Target for consistency
	Object  ID // TODO: Rename to Value for consistency
=======
	Pointer ID
	Object  ID
>>>>>>> f01a4a2c
}

func (i *StoreInstruction) Opcode() Opcode {
	return OpStore
<<<<<<< HEAD
=======
}

type UnreachableInstruction struct{}

func (r *UnreachableInstruction) Opcode() Opcode {
	return OpUnreachable
>>>>>>> f01a4a2c
}<|MERGE_RESOLUTION|>--- conflicted
+++ resolved
@@ -887,12 +887,6 @@
 	return OpFunctionCall
 }
 
-<<<<<<< HEAD
-type LoadInstruction struct {
-	ResultType ID
-	ResultID   ID
-	Pointer    ID // TODO: Rename to Source for consistency
-=======
 type VariableInstruction struct {
 	ResultType   ID
 	ResultID     ID
@@ -908,7 +902,6 @@
 	ResultType ID
 	ResultID   ID
 	Pointer    ID
->>>>>>> f01a4a2c
 }
 
 func (i *LoadInstruction) Opcode() Opcode {
@@ -916,24 +909,16 @@
 }
 
 type StoreInstruction struct {
-<<<<<<< HEAD
-	Pointer ID // TODO: Rename to Target for consistency
-	Object  ID // TODO: Rename to Value for consistency
-=======
 	Pointer ID
 	Object  ID
->>>>>>> f01a4a2c
 }
 
 func (i *StoreInstruction) Opcode() Opcode {
 	return OpStore
-<<<<<<< HEAD
-=======
 }
 
 type UnreachableInstruction struct{}
 
 func (r *UnreachableInstruction) Opcode() Opcode {
 	return OpUnreachable
->>>>>>> f01a4a2c
 }