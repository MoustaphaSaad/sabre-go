--- conflicted
+++ resolved
@@ -22,10 +22,7 @@
 	OpFunctionParameter    Opcode = 55
 	OpFunctionEnd          Opcode = 56
 	OpFunctionCall         Opcode = 57
-<<<<<<< HEAD
-=======
 	OpVariable             Opcode = 59
->>>>>>> f01a4a2c
 	OpLoad                 Opcode = 61
 	OpStore                Opcode = 62
 	OpSNegate              Opcode = 126
@@ -108,11 +105,8 @@
 		return "OpFunctionEnd"
 	case OpFunctionCall:
 		return "OpFunctionCall"
-<<<<<<< HEAD
-=======
 	case OpVariable:
 		return "OpVariable"
->>>>>>> f01a4a2c
 	case OpLoad:
 		return "OpLoad"
 	case OpStore:
