package compiler

import (
	"slices"
)

type Parser struct {
	file              *UnitFile
	tokens            []Token
	currentTokenIndex int
	exprLevel         int
}

func NewParser(file *UnitFile) *Parser {
	parser := &Parser{
		file: file,
		tokens: slices.DeleteFunc(slices.Clone(file.tokens), func(t Token) bool {
			return t.Kind() == TokenComment || t.Kind() == TokenEOF || t.Kind() == TokenInvalid
		}),
		currentTokenIndex: 0,
		exprLevel:         0,
	}

	return parser
}

func (t Token) valid() bool {
	return t.kind != TokenEOF && t.kind != TokenInvalid
}

func (p *Parser) isInExpr() bool {
	return p.exprLevel >= 0
}

func (p *Parser) isInControlStmt() bool {
	return !p.isInExpr()
}

func (p *Parser) pushExprLevel() {
	p.exprLevel++
}

func (p *Parser) popExprLevel() {
	p.exprLevel--
}

func (p *Parser) pushExprLevelAsControlStmt() (prev int) {
	prev = p.exprLevel
	p.exprLevel = -1
	return
}

func (p *Parser) popExprLevelFromControlStmt(prev int) {
	p.exprLevel = prev
}

func (p *Parser) invalidTokenAtEOF() Token {
	var invalidRange SourceRange
	if len(p.tokens) > 0 {
		loc := p.tokens[len(p.tokens)-1].SourceRange().End()
		invalidRange = NewSourceRange(loc, loc)
	}

	return Token{
		kind:        TokenInvalid,
		sourceRange: invalidRange,
	}
}

func (p *Parser) lookahead(k int) Token {
	if p.currentTokenIndex+k < len(p.tokens) {
		return p.tokens[p.currentTokenIndex+k]
	}

	return p.invalidTokenAtEOF()
}

func (p *Parser) currentToken() Token {
	return p.lookahead(0)
}

func (p *Parser) eatToken() Token {
	if p.currentTokenIndex >= len(p.tokens) {
		return p.invalidTokenAtEOF()
	}
	tkn := p.tokens[p.currentTokenIndex]
	p.currentTokenIndex++
	return tkn
}

func (p *Parser) eatTokenIfKind(kind TokenKind) Token {
	if p.currentToken().Kind() == kind {
		return p.eatToken()
	}
	return Token{
		kind: TokenInvalid,
	}
}

func (p *Parser) eatTokenOrError(kind TokenKind) Token {
	tkn := p.eatToken()
	if tkn.Kind() == kind {
		return tkn
	}
	p.file.errorf(tkn.SourceRange(), "expected '%v' but found '%v'", kind, tkn.Kind())
	return tkn
}

func (p *Parser) ParseExpr() Expr {
	return p.parseBinaryExpr()
}

func (p *Parser) parseBinaryExpr() Expr {
	var precedences = [][]TokenKind{
		{TokenLOr},
		{TokenLAnd},
		{TokenLT, TokenGT, TokenLE, TokenGE, TokenEQ, TokenNE},
		{TokenAdd, TokenSub, TokenXor, TokenOr},
		{TokenMul, TokenDiv, TokenMod, TokenAnd, TokenShl, TokenShr},
	}
	return p.parseBinaryExprWithPrecedenceLevels(precedences)
}

func (p *Parser) parseBinaryExprWithPrecedenceLevels(levels [][]TokenKind) Expr {
	if len(levels) == 0 {
		return p.parseUnaryExpr()
	}

	expr := p.parseBinaryExprWithPrecedenceLevels(levels[1:])
	for slices.Contains(levels[0], p.currentToken().Kind()) {
		op := p.eatToken()
		rhs := p.parseBinaryExprWithPrecedenceLevels(levels[1:])
		if rhs == nil {
			p.file.errorf(op.SourceRange(), "missing right handside")
			break
		}
		expr = &BinaryExpr{
			LHS:      expr,
			Operator: op,
			RHS:      rhs,
		}
	}
	return expr
}

func (p *Parser) parseUnaryExpr() Expr {
	switch p.currentToken().Kind() {
	case TokenAdd, TokenSub, TokenNot, TokenXor:
		return &UnaryExpr{
			Operator: p.eatToken(),
			Base:     p.parseUnaryExpr(),
		}
	default:
		return p.parseBaseExpr()
	}
}

func (p *Parser) parseBaseExpr() Expr {
	expr := p.parseAtom()
	for {
		switch p.currentToken().Kind() {
		case TokenDot:
			if selector := p.parseSelectorExpr(expr); selector != nil {
				expr = selector
			}
		case TokenLBracket:
			if index := p.parseIndexExpr(expr); index != nil {
				expr = index
			}
		case TokenLParen:
			if call := p.parseCallExpr(expr); call != nil {
				expr = call
			}
		case TokenLBrace:
			if p.isInControlStmt() {
				return expr
			} else {
				t := p.convertParsedExprToType(expr)
				if t == nil {
					p.file.errorf(expr.SourceRange(), "failed to parse type")
					return nil
				}
				if complit := p.parseComplitExpr(t); complit != nil {
					expr = complit
				}
			}
			return expr
		default:
			return expr
		}
	}
}

func (p *Parser) parseSelectorExpr(base Expr) *SelectorExpr {
	dot := p.eatTokenOrError(TokenDot)
	if !dot.valid() {
		return nil
	}

	return &SelectorExpr{
		Base:     base,
		Selector: p.parseIdentifierExpr(),
	}
}

func (p *Parser) parseIdentifierExpr() *IdentifierExpr {
	switch p.currentToken().Kind() {
	case TokenIdentifier:
		return &IdentifierExpr{
			Token: p.eatToken(),
		}
	default:
		p.file.errorf(p.currentToken().SourceRange(), "expected an identifier but found '%v'", p.currentToken())
	}
	return nil
}

func (p *Parser) parseIndexExpr(base Expr) *IndexExpr {
	lBracket := p.eatTokenOrError(TokenLBracket)
	if !lBracket.valid() {
		return nil
	}

	index := p.ParseExpr()
	if index == nil {
		return nil
	}

	rBracket := p.eatTokenOrError(TokenRBracket)
	if !rBracket.valid() {
		return nil
	}

	return &IndexExpr{
		Base:     base,
		LBracket: lBracket,
		Index:    index,
		RBracket: rBracket,
	}
}

func (p *Parser) parseCallExpr(base Expr) *CallExpr {
	p.pushExprLevel()
	defer p.popExprLevel()

	lParen, args, rParen, ok := p.parseArgList()
	if !ok {
		return nil
	}

	return &CallExpr{
		Base:   base,
		LParen: lParen,
		Args:   args,
		RParen: rParen,
	}
}

func (p *Parser) parseArgList() (lParen Token, exprs []Expr, rParen Token, ok bool) {
	lParen = p.eatTokenIfKind(TokenLParen)
	if !lParen.valid() {
		ok = false
		return
	}

	for p.currentToken().valid() && p.currentToken().Kind() != TokenRParen {
		e := p.ParseExpr()
		if e == nil {
			ok = false
			return
		}
		exprs = append(exprs, e)
		p.eatTokenIfKind(TokenComma)
	}

	rParen = p.eatTokenOrError(TokenRParen)
	return lParen, exprs, rParen, true
}

func (p *Parser) parseAtom() Expr {
	switch p.currentToken().Kind() {
	case TokenLiteralInt, TokenLiteralFloat, TokenLiteralString, TokenTrue, TokenFalse:
		return p.parseLiteralExpr()
	case TokenIdentifier:
		return p.parseIdentifierExpr()
	case TokenLParen:
		return p.parseParenExpr()
	case TokenLBracket:
		return p.parseArrayType()
	case TokenStruct:
		return p.parseStructType()
	default:
		p.file.errorf(p.currentToken().SourceRange(), "expected an expression but found '%v'", p.currentToken())
	}
	return nil
}

func (p *Parser) parseLiteralExpr() *LiteralExpr {
	switch p.currentToken().Kind() {
	case TokenLiteralInt:
		fallthrough
	case TokenLiteralFloat:
		fallthrough
	case TokenLiteralString:
		fallthrough
	case TokenTrue:
		fallthrough
	case TokenFalse:
		return &LiteralExpr{
			Token: p.eatToken(),
		}
	default:
		p.file.errorf(p.currentToken().SourceRange(), "expected an expression but found '%v'", p.currentToken())
	}
	return nil
}

func (p *Parser) parseParenExpr() *ParenExpr {
	switch p.currentToken().Kind() {
	case TokenLParen:
		p.pushExprLevel()
		defer p.popExprLevel()
		return &ParenExpr{
			Lparen: p.eatToken(),
			Base:   p.ParseExpr(),
			Rparen: p.eatTokenOrError(TokenRParen),
		}
	default:
		p.file.errorf(p.currentToken().SourceRange(), "expected a left parenthesis but found '%v'", p.currentToken())
	}
	return nil
}

func (p *Parser) parseArrayType() *ArrayType {
	lBracket := p.eatTokenOrError(TokenLBracket)
	if !lBracket.valid() {
		return nil
	}

	var length Expr
	if p.currentToken().Kind() != TokenRBracket {
		length = p.ParseExpr()
		if length == nil {
			return nil
		}
	}

	rBracket := p.eatTokenOrError(TokenRBracket)
	if !rBracket.valid() {
		return nil
	}

	elementType := p.parseType()
	if elementType == nil {
		return nil
	}

	return &ArrayType{
		LBracket:    lBracket,
		Length:      length,
		RBracket:    rBracket,
		ElementType: elementType,
	}
}

func (p *Parser) parseStructType() *StructType {
	structToken := p.eatTokenOrError(TokenStruct)
	if !structToken.valid() {
		return nil
	}

	lBraceToken := p.eatTokenOrError(TokenLBrace)

	var fields []Field
	for p.currentToken().Kind() != TokenRBrace && p.currentToken().valid() {
		names := []*IdentifierExpr{p.parseIdentifierExpr()}
		for p.eatTokenIfKind(TokenComma).valid() {
			names = append(names, p.parseIdentifierExpr())
		}

		fieldType := p.parseType()
		if fieldType == nil {
			return nil
		}

		var tag Token
		if p.currentToken().Kind() == TokenLiteralString {
			tag = p.eatToken()
		}

		p.eatTokenOrError(TokenSemicolon)

		fields = append(fields, Field{Names: names, Type: fieldType, Tag: tag})
	}

	rBraceToken := p.eatTokenOrError(TokenRBrace)

	return &StructType{
		Struct:    structToken,
		FieldList: FieldList{Open: lBraceToken, Fields: fields, Close: rBraceToken},
	}
}

func (p *Parser) parseType() Type {
	switch p.currentToken().Kind() {
	case TokenIdentifier:
		identifier := p.parseIdentifierExpr()
		if identifier == nil {
			return nil
		}
		if p.eatTokenIfKind(TokenDot).valid() {
			selector := p.parseIdentifierExpr()
			if selector == nil {
				return nil
			}
			return &NamedType{
				Package:  identifier.Token,
				TypeName: selector.Token,
			}
		} else {
			return &NamedType{
				TypeName: identifier.Token,
			}
		}
	case TokenLBracket:
		return p.parseArrayType()
	case TokenStruct:
		return p.parseStructType()
	default:
		p.file.errorf(p.currentToken().SourceRange(), "expected type but found %v", p.currentToken())
		return nil
	}
}

func (p *Parser) convertParsedExprToType(e Expr) Type {
	switch n := e.(type) {
	case *IdentifierExpr:
		return &NamedType{
			TypeName: n.Token,
		}
	case *SelectorExpr:
		if base, ok := n.Base.(*IdentifierExpr); ok {
			return &NamedType{
				Package:  base.Token,
				TypeName: n.Selector.Token,
			}
		}
	case *NamedType:
		return n
	case *ArrayType:
		return n
	case *StructType:
		return n
	}
	return nil
}

func (p *Parser) parseComplitExpr(t Type) *ComplitExpr {
	lBrace := p.eatTokenOrError(TokenLBrace)
	if !lBrace.valid() {
		return nil
	}

	var elements []ComplitElement
	for p.currentToken().valid() && p.currentToken().Kind() != TokenRBrace {
		var element ComplitElement
		element.Name = p.ParseExpr()
		if element.Name == nil {
			return nil
		}

		if colon := p.eatTokenIfKind(TokenColon); colon.valid() {
			element.Colon = colon

			element.Value = p.ParseExpr()
			if element.Value == nil {
				return nil
			}
		} else {
			element.Value = element.Name
			element.Name = nil
		}

		p.eatTokenIfKind(TokenComma)

		elements = append(elements, element)
	}

	rBrace := p.eatTokenOrError(TokenRBrace)
	if !rBrace.valid() {
		return nil
	}

	return &ComplitExpr{
		Type:     t,
		LBrace:   lBrace,
		Elements: elements,
		RBrace:   rBrace,
	}
}

func (p *Parser) ParseStmt() Stmt {
	switch p.currentToken().Kind() {
	case TokenReturn:
		return p.parseReturnStmt()
	case TokenBreak:
		return p.parseBreakStmt()
	case TokenFallthrough:
		return p.parseFallthroughStmt()
	case TokenSwitch:
		return p.parseSwitchStmt()
	case TokenContinue:
		return p.parseContinueStmt()
	case TokenLBrace:
		stmt := p.parseBlockStmt()
		p.eatTokenOrError(TokenSemicolon)
		return stmt
	case TokenIf:
		return p.parseIfStmt()
	case TokenFor:
		return p.parseForStmt()
	default:
		stmt, _ := p.parseSimpleStmt()
		p.eatTokenOrError(TokenSemicolon)
		return stmt
	}
}

func (p *Parser) parseSimpleStmt() (stmt Stmt, isRange bool) {
	exprs := p.parseExprList()
	if len(exprs) == 0 {
		return nil, false
	}

	switch p.currentToken().Kind() {
	// TODO: Add &^ and not assignment
	case TokenColonAssign, TokenAssign, TokenAddAssign, TokenSubAssign,
		TokenMulAssign, TokenDivAssign, TokenModAssign, TokenAndAssign,
		TokenOrAssign, TokenXorAssign, TokenShlAssign, TokenShrAssign:
		operator := p.eatToken()

		if p.currentToken().Kind() == TokenRange && (operator.Kind() == TokenColonAssign || operator.Kind() == TokenAssign) {
			rangeToken := p.eatToken()
			expr := p.ParseExpr()
			return &AssignStmt{
				LHS:      exprs,
				Operator: operator,
				RHS:      []Expr{&UnaryExpr{Operator: rangeToken, Base: expr}},
			}, true
		} else {
			return &AssignStmt{
				LHS:      exprs,
				Operator: operator,
				RHS:      p.parseExprList(),
			}, false
		}
	}

	if len(exprs) > 1 {
		p.file.errorf(exprs[0].SourceRange().Merge(exprs[len(exprs)-1].SourceRange()), "Expected 1 expression but found %v", len(exprs))
		// continue with first expression
	}

	expr := exprs[0]

	switch p.currentToken().Kind() {
	case TokenInc, TokenDec:
		op := p.eatToken()
		return &IncDecStmt{
			Expr:     expr,
			Operator: op,
		}, false
	default:
		return &ExprStmt{
			Expr: expr,
		}, false
	}
}

func (p *Parser) parseExprList() (list []Expr) {
	e := p.ParseExpr()
	if e == nil {
		return nil
	}

	list = append(list, e)
	for p.eatTokenIfKind(TokenComma).valid() {
		e = p.ParseExpr()
		if e == nil {
			return nil
		}
		list = append(list, e)
	}
	return
}

func (p *Parser) parseIdentifierExprList() (list []*IdentifierExpr) {
	list = []*IdentifierExpr{p.parseIdentifierExpr()}
	for p.eatTokenIfKind(TokenComma).valid() {
		list = append(list, p.parseIdentifierExpr())
	}
	return
}

func (p *Parser) parseReturnStmt() *ReturnStmt {
	returnToken := p.eatTokenOrError(TokenReturn)
	if !returnToken.valid() {
		return nil
	}

	var exprs []Expr
	if p.currentToken().Kind() != TokenSemicolon && p.currentToken().Kind() != TokenRBrace {
		initialExpr := p.ParseExpr()
		if initialExpr == nil {
			return nil
		}
		exprs = append(exprs, initialExpr)
		for p.eatTokenIfKind(TokenComma).valid() {
			expr := p.ParseExpr()
			if expr == nil {
				return nil
			}
			exprs = append(exprs, expr)
		}
	}
	p.eatTokenOrError(TokenSemicolon)

	return &ReturnStmt{
		Return: returnToken,
		Exprs:  exprs,
	}
}

func (p *Parser) parseBreakStmt() *BreakStmt {
	breakToken := p.eatTokenOrError(TokenBreak)
	if !breakToken.valid() {
		return nil
	}

	labelToken := p.eatTokenIfKind(TokenIdentifier)

	p.eatTokenOrError(TokenSemicolon)

	return &BreakStmt{
		Break: breakToken,
		Label: labelToken,
	}
}

func (p *Parser) parseFallthroughStmt() *FallthroughStmt {
	fallthroughToken := p.eatTokenOrError(TokenFallthrough)
	if !fallthroughToken.valid() {
		return nil
	}

	p.eatTokenOrError(TokenSemicolon)

	return &FallthroughStmt{
		Fallthrough: fallthroughToken,
	}
}

func (p *Parser) parseSwitchCaseStmt() *SwitchCaseStmt {
	caseToken := p.eatTokenIfKind(TokenCase)

	var lhs []Expr
	if caseToken.valid() {
		lhs = p.parseExprList()
	} else {
		caseToken = p.eatTokenOrError(TokenDefault)
		if !caseToken.valid() {
			return nil
		}
	}

	colonToken := p.eatTokenOrError(TokenColon)
	if !colonToken.valid() {
		return nil
	}

	rhs := p.parseStmtList()

	return &SwitchCaseStmt{
		Case:  caseToken,
		LHS:   lhs,
		Colon: colonToken,
		RHS:   rhs,
	}
}

func (p *Parser) parseSwitchStmt() *SwitchStmt {
	switchToken := p.eatTokenOrError(TokenSwitch)
	if !switchToken.valid() {
		return nil
	}

	exprLevel := p.pushExprLevelAsControlStmt()
	defer p.popExprLevelFromControlStmt(exprLevel)

	var init Stmt = nil
	if p.currentToken().Kind() != TokenLBrace {
		init, _ = p.parseSimpleStmt()
	}

	var tag Expr = nil
	if exprStmt, ok := init.(*ExprStmt); ok {
		tag = exprStmt.Expr
		init = nil
	} else {
		if init != nil {
			p.eatTokenOrError(TokenSemicolon)
		}

		if p.currentToken().Kind() != TokenLBrace {
			tag = p.ParseExpr()
			p.eatTokenIfKind(TokenSemicolon)
		}
	}

	lBraceToken := p.eatTokenOrError(TokenLBrace)
	var list []Stmt
	for p.currentToken().Kind() == TokenCase || p.currentToken().Kind() == TokenDefault {
		list = append(list, p.parseSwitchCaseStmt())
	}
	rBraceToken := p.eatTokenOrError(TokenRBrace)
	p.eatTokenOrError(TokenSemicolon)

	return &SwitchStmt{
		Switch: switchToken,
		Init:   init,
		Tag:    tag,
		Body:   &BlockStmt{LBrace: lBraceToken, Stmts: list, RBrace: rBraceToken},
	}
}

func (p *Parser) parseContinueStmt() *ContinueStmt {
	continueToken := p.eatTokenOrError(TokenContinue)
	if !continueToken.valid() {
		return nil
	}

	labelToken := p.eatTokenIfKind(TokenIdentifier)

	p.eatTokenOrError(TokenSemicolon)

	return &ContinueStmt{
		Continue: continueToken,
		Label:    labelToken,
	}
}

func (p *Parser) parseBlockStmt() *BlockStmt {
	lBrace := p.eatTokenOrError(TokenLBrace)
	if !lBrace.valid() {
		return nil
	}

	stmts := p.parseStmtList()

	rBrace := p.eatTokenOrError(TokenRBrace)
	if !rBrace.valid() {
		return nil
	}

	return &BlockStmt{
		LBrace: lBrace,
		Stmts:  stmts,
		RBrace: rBrace,
	}
}

func (p *Parser) parseStmtList() []Stmt {
	var list []Stmt
	for p.currentToken().Kind() != TokenRBrace && p.currentToken().Kind() != TokenCase && p.currentToken().Kind() != TokenDefault && p.currentToken().valid() {
		list = append(list, p.ParseStmt())
	}
	return list
}

func (p *Parser) parseIfStmt() *IfStmt {
	ifToken := p.eatTokenOrError(TokenIf)
	if !ifToken.valid() {
		return nil
	}

	init, cond := p.parseIfHeader()
	if cond == nil {
		return nil
	}

	body := p.parseBlockStmt()
	if body == nil {
		return nil
	}

	var elseStmt Stmt
	if p.eatTokenIfKind(TokenElse).valid() {
		switch p.currentToken().Kind() {
		case TokenIf:
			elseStmt = p.parseIfStmt()
		case TokenLBrace:
			elseStmt = p.parseBlockStmt()
			p.eatTokenOrError(TokenSemicolon)
		default:
			p.file.errorf(p.currentToken().SourceRange(), "Expected if statement or block")
		}
	} else {
		p.eatTokenOrError(TokenSemicolon)
	}

	return &IfStmt{
		If:   ifToken,
		Init: init,
		Cond: cond,
		Body: body,
		Else: elseStmt,
	}
}

func (p *Parser) parseIfHeader() (init Stmt, cond Expr) {

	exprLevel := p.pushExprLevelAsControlStmt()
	defer p.popExprLevelFromControlStmt(exprLevel)

	// handle direct {
	if p.currentToken().Kind() != TokenLBrace && p.currentToken().Kind() != TokenSemicolon {
		init, _ = p.parseSimpleStmt()
	}

	var condStmt Stmt
	if p.currentToken().Kind() != TokenLBrace {
		p.eatTokenOrError(TokenSemicolon)
		if p.currentToken().Kind() != TokenLBrace {
			condStmt, _ = p.parseSimpleStmt()
		}
	} else {
		condStmt = init
		init = nil
	}

	if condStmt != nil {
		if exprStmt, ok := condStmt.(*ExprStmt); ok {
			cond = exprStmt.Expr
		} else {
			p.file.errorf(condStmt.SourceRange(), "Expected boolean expression as condition in if statement")
		}
	} else {
		p.file.errorf(p.currentToken().SourceRange(), "Missing condition in if statement")
	}

	return
}

func (p *Parser) parseForStmt() Stmt {
	forToken := p.eatTokenOrError(TokenFor)
	if !forToken.valid() {
		return nil
	}

	exprLevel := p.pushExprLevelAsControlStmt()
	defer p.popExprLevelFromControlStmt(exprLevel)

	// for {}
	if p.currentToken().Kind() == TokenLBrace {
		return &ForStmt{
			For:  forToken,
			Body: p.parseBlockStmt(),
		}
	}

	// for range list {}
	if rangeToken := p.eatTokenIfKind(TokenRange); rangeToken.valid() {
		return &ForRangeStmt{
			For:   forToken,
			Range: rangeToken,
			Expr:  p.ParseExpr(),
			Body:  p.parseBlockStmt(),
		}
	}

	var init Stmt
	if p.currentToken().Kind() != TokenSemicolon {
		cond, isRange := p.parseSimpleStmt()
		if cond != nil {
			// for cond {}
			if exprStmt, ok := cond.(*ExprStmt); ok {
				return &ForStmt{
					For:  forToken,
					Cond: exprStmt.Expr,
					Body: p.parseBlockStmt(),
				}
				// for i, [_] := range 10 {}
			} else if assignStmt, ok := cond.(*AssignStmt); ok && isRange {
				switch len(assignStmt.LHS) {
				case 0:
					// nothing to do
				case 1:
					// nothing to do
				case 2:
					// nothing to do
				default:
					p.file.errorf(assignStmt.LHS[len(assignStmt.LHS)-1].SourceRange(), "expected at most two iteration variables in range for statement")
					return nil
				}

				rangeExpr := assignStmt.RHS[0].(*UnaryExpr)

				return &ForRangeStmt{
					For:   forToken,
					Init:  assignStmt,
					Range: rangeExpr.Operator,
					Expr:  rangeExpr.Base,
					Body:  p.parseBlockStmt(),
				}
			}

			init = cond
		}
	}

	// for [init]; [cond]; [post] {}
	p.eatTokenOrError(TokenSemicolon)

	var cond Expr
	if p.currentToken().Kind() != TokenSemicolon {
		cond = p.ParseExpr()
	}

	p.eatTokenOrError(TokenSemicolon)

	var post Stmt
	if p.currentToken().Kind() != TokenLBrace {
		postStmt, _ := p.parseSimpleStmt()
		post = postStmt
	}

	return &ForStmt{
		For:  forToken,
		Init: init,
		Cond: cond,
		Post: post,
		Body: p.parseBlockStmt(),
	}
}

func (p *Parser) ParseDecl() Decl {
	switch p.currentToken().Kind() {
	case TokenType:
		return p.parseGenericDecl(p.eatToken(), p.parseTypeSpec)
<<<<<<< HEAD
	case TokenVar:
		return p.parseGenericDecl(p.eatToken(), p.parseVarSpec)
=======
	case TokenConst:
		return p.parseGenericDecl(p.eatToken(), p.parseConstSpec)
>>>>>>> 0adf990b
	default:
		p.file.errorf(p.currentToken().SourceRange(), "unexpected declaration")
		return nil
	}
}

func (p *Parser) parseGenericDecl(token Token, parseFunc func() Spec) *GenericDecl {
	if lParen := p.eatTokenIfKind(TokenLParen); lParen.valid() {
		var list []Spec
		for p.currentToken().Kind() != TokenRParen && p.currentToken().valid() {
			s := parseFunc()
			if s == nil {
				return nil
			}
			list = append(list, s)
		}
		rParen := p.eatTokenOrError(TokenRParen)
		p.eatTokenOrError(TokenSemicolon)
		return &GenericDecl{
			DeclToken: token,
			LParen:    lParen,
			Specs:     list,
			RParen:    rParen,
		}
	} else {
		s := parseFunc()
		if s == nil {
			return nil
		}
		return &GenericDecl{
			DeclToken: token,
			Specs:     []Spec{s},
		}
	}
}

func (p *Parser) parseTypeSpec() Spec {
	name := p.parseIdentifierExpr()
	if name == nil {
		return nil
	}

	assign := p.eatTokenIfKind(TokenAssign)

	t := p.parseType()
	if t == nil {
		return nil
	}

	p.eatTokenOrError(TokenSemicolon)

	return &TypeSpec{
		Name:   name,
		Assign: assign,
		Type:   t,
	}
}

<<<<<<< HEAD
func (p *Parser) parseVarSpec() Spec {
	lhs := p.parseIdentifierExprList()

	var varType Type
	if p.currentToken().Kind() != TokenAssign {
		varType = p.parseType()
=======
func (p *Parser) parseConstSpec() Spec {
	lhs := p.parseIdentifierExprList()

	var constType Type
	if p.currentToken().Kind() != TokenAssign && p.currentToken().Kind() != TokenSemicolon {
		constType = p.parseType()
>>>>>>> 0adf990b
	}

	assignToken := p.eatTokenIfKind(TokenAssign)

<<<<<<< HEAD
=======
	if constType != nil && !assignToken.valid() {
		p.file.errorf(p.currentToken().SourceRange(), "constant declaration must have an init value")
		return nil
	}

>>>>>>> 0adf990b
	var rhs []Expr
	if assignToken.valid() {
		rhs = p.parseExprList()
		if len(rhs) == 0 {
			return nil
		}
	}

	p.eatTokenOrError(TokenSemicolon)

<<<<<<< HEAD
	return &VarSpec{
		LHS:    lhs,
		Type:   varType,
=======
	return &ConstSpec{
		LHS:    lhs,
		Type:   constType,
>>>>>>> 0adf990b
		Assign: assignToken,
		RHS:    rhs,
	}
}<|MERGE_RESOLUTION|>--- conflicted
+++ resolved
@@ -947,13 +947,10 @@
 	switch p.currentToken().Kind() {
 	case TokenType:
 		return p.parseGenericDecl(p.eatToken(), p.parseTypeSpec)
-<<<<<<< HEAD
+	case TokenConst:
+		return p.parseGenericDecl(p.eatToken(), p.parseConstSpec)
 	case TokenVar:
 		return p.parseGenericDecl(p.eatToken(), p.parseVarSpec)
-=======
-	case TokenConst:
-		return p.parseGenericDecl(p.eatToken(), p.parseConstSpec)
->>>>>>> 0adf990b
 	default:
 		p.file.errorf(p.currentToken().SourceRange(), "unexpected declaration")
 		return nil
@@ -1012,33 +1009,21 @@
 	}
 }
 
-<<<<<<< HEAD
-func (p *Parser) parseVarSpec() Spec {
-	lhs := p.parseIdentifierExprList()
-
-	var varType Type
-	if p.currentToken().Kind() != TokenAssign {
-		varType = p.parseType()
-=======
 func (p *Parser) parseConstSpec() Spec {
 	lhs := p.parseIdentifierExprList()
 
 	var constType Type
 	if p.currentToken().Kind() != TokenAssign && p.currentToken().Kind() != TokenSemicolon {
 		constType = p.parseType()
->>>>>>> 0adf990b
 	}
 
 	assignToken := p.eatTokenIfKind(TokenAssign)
 
-<<<<<<< HEAD
-=======
 	if constType != nil && !assignToken.valid() {
 		p.file.errorf(p.currentToken().SourceRange(), "constant declaration must have an init value")
 		return nil
 	}
 
->>>>>>> 0adf990b
 	var rhs []Expr
 	if assignToken.valid() {
 		rhs = p.parseExprList()
@@ -1049,15 +1034,37 @@
 
 	p.eatTokenOrError(TokenSemicolon)
 
-<<<<<<< HEAD
+	return &ConstSpec{
+		LHS:    lhs,
+		Type:   constType,
+		Assign: assignToken,
+		RHS:    rhs,
+	}
+}
+
+func (p *Parser) parseVarSpec() Spec {
+	lhs := p.parseIdentifierExprList()
+
+	var varType Type
+	if p.currentToken().Kind() != TokenAssign {
+		varType = p.parseType()
+	}
+
+	assignToken := p.eatTokenIfKind(TokenAssign)
+
+	var rhs []Expr
+	if assignToken.valid() {
+		rhs = p.parseExprList()
+		if len(rhs) == 0 {
+			return nil
+		}
+	}
+
+	p.eatTokenOrError(TokenSemicolon)
+
 	return &VarSpec{
 		LHS:    lhs,
 		Type:   varType,
-=======
-	return &ConstSpec{
-		LHS:    lhs,
-		Type:   constType,
->>>>>>> 0adf990b
 		Assign: assignToken,
 		RHS:    rhs,
 	}
