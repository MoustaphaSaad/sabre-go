package compiler

import (
	"slices"
)

type Parser struct {
	file              *UnitFile
	tokens            []Token
	currentTokenIndex int
	exprLevel         int
}

func NewParser(file *UnitFile) *Parser {
	parser := &Parser{
		file: file,
		tokens: slices.DeleteFunc(slices.Clone(file.tokens), func(t Token) bool {
			return t.Kind() == TokenComment || t.Kind() == TokenEOF || t.Kind() == TokenInvalid
		}),
		currentTokenIndex: 0,
		exprLevel:         0,
	}

	return parser
}

func (t Token) valid() bool {
	return t.kind != TokenEOF && t.kind != TokenInvalid
}

func (p *Parser) isInExpr() bool {
	return p.exprLevel >= 0
}

func (p *Parser) isInControlStmt() bool {
	return !p.isInExpr()
}

func (p *Parser) pushExprLevel() {
	p.exprLevel++
}

func (p *Parser) popExprLevel() {
	p.exprLevel--
}

func (p *Parser) pushExprLevelAsControlStmt() (prev int) {
	prev = p.exprLevel
	p.exprLevel = -1
	return
}

func (p *Parser) popExprLevelFromControlStmt(prev int) {
	p.exprLevel = prev
}

func (p *Parser) invalidTokenAtEOF() Token {
	var invalidRange SourceRange
	if len(p.tokens) > 0 {
		loc := p.tokens[len(p.tokens)-1].SourceRange().End()
		invalidRange = NewSourceRange(loc, loc)
	}

	return Token{
		kind:        TokenInvalid,
		sourceRange: invalidRange,
	}
}

func (p *Parser) lookahead(k int) Token {
	if p.currentTokenIndex+k < len(p.tokens) {
		return p.tokens[p.currentTokenIndex+k]
	}

	return p.invalidTokenAtEOF()
}

func (p *Parser) currentToken() Token {
	return p.lookahead(0)
}

func (p *Parser) eatToken() Token {
	if p.currentTokenIndex >= len(p.tokens) {
		return p.invalidTokenAtEOF()
	}
	tkn := p.tokens[p.currentTokenIndex]
	p.currentTokenIndex++
	return tkn
}

func (p *Parser) eatTokenIfKind(kind TokenKind) Token {
	if p.currentToken().Kind() == kind {
		return p.eatToken()
	}
	return Token{
		kind: TokenInvalid,
	}
}

func (p *Parser) eatTokenOrError(kind TokenKind) Token {
	tkn := p.eatToken()
	if tkn.Kind() == kind {
		return tkn
	}
	p.file.errorf(tkn.SourceRange(), "expected '%v' but found '%v'", kind, tkn.Kind())
	return tkn
}

func (p *Parser) ParseExpr() Expr {
	return p.parseBinaryExpr()
}

func (p *Parser) parseBinaryExpr() Expr {
	var precedences = [][]TokenKind{
		{TokenLOr},
		{TokenLAnd},
		{TokenLT, TokenGT, TokenLE, TokenGE, TokenEQ, TokenNE},
		{TokenAdd, TokenSub, TokenXor, TokenOr},
		{TokenMul, TokenDiv, TokenMod, TokenAnd, TokenShl, TokenShr},
	}
	return p.parseBinaryExprWithPrecedenceLevels(precedences)
}

func (p *Parser) parseBinaryExprWithPrecedenceLevels(levels [][]TokenKind) Expr {
	if len(levels) == 0 {
		return p.parseUnaryExpr()
	}

	expr := p.parseBinaryExprWithPrecedenceLevels(levels[1:])
	for slices.Contains(levels[0], p.currentToken().Kind()) {
		op := p.eatToken()
		rhs := p.parseBinaryExprWithPrecedenceLevels(levels[1:])
		if rhs == nil {
			p.file.errorf(op.SourceRange(), "missing right handside")
			break
		}
		expr = &BinaryExpr{
			LHS:      expr,
			Operator: op,
			RHS:      rhs,
		}
	}
	return expr
}

func (p *Parser) parseUnaryExpr() Expr {
	switch p.currentToken().Kind() {
	case TokenAdd, TokenSub, TokenNot, TokenXor:
		return &UnaryExpr{
			Operator: p.eatToken(),
			Base:     p.parseUnaryExpr(),
		}
	default:
		return p.parseBaseExpr()
	}
}

func (p *Parser) parseBaseExpr() Expr {
	expr := p.parseAtom()
	for {
		switch p.currentToken().Kind() {
		case TokenDot:
			if selector := p.parseSelectorExpr(expr); selector != nil {
				expr = selector
			}
		case TokenLBracket:
			if index := p.parseIndexExpr(expr); index != nil {
				expr = index
			}
		case TokenLParen:
			if call := p.parseCallExpr(expr); call != nil {
				expr = call
			}
		case TokenLBrace:
<<<<<<< HEAD
			t := p.convertParsedExprToType(expr)

			if t == nil {
				p.file.errorf(expr.SourceRange(), "failed to parse type")
				return nil
			}

			if complit := p.parseComplitExpr(t); complit != nil {
				return complit
=======
			if p.isInControlStmt() {
				return expr
			} else {
				t := p.convertParsedExprToType(expr)
				if t == nil {
					p.file.errorf(expr.SourceRange(), "failed to parse type")
					return nil
				}
				if complit := p.parseComplitExpr(t); complit != nil {
					expr = complit
				}
>>>>>>> 4ff82b5b
			}

			// TODO:
			// This is a hacky way to unwind parseComplitExpr() as if we are rewriting the tree, we can discuss this later
			p.currentTokenIndex--
			p.file.errors = p.file.errors[:len(p.file.errors)-1]

			return expr
		default:
			return expr
		}
	}
}

func (p *Parser) parseSelectorExpr(base Expr) *SelectorExpr {
	dot := p.eatTokenOrError(TokenDot)
	if !dot.valid() {
		return nil
	}

	return &SelectorExpr{
		Base:     base,
		Selector: p.parseIdentifierExpr(),
	}
}

func (p *Parser) parseIdentifierExpr() *IdentifierExpr {
	switch p.currentToken().Kind() {
	case TokenIdentifier:
		return &IdentifierExpr{
			Token: p.eatToken(),
		}
	default:
		p.file.errorf(p.currentToken().SourceRange(), "expected an identifier but found '%v'", p.currentToken())
	}
	return nil
}

func (p *Parser) parseIndexExpr(base Expr) *IndexExpr {
	lBracket := p.eatTokenOrError(TokenLBracket)
	if !lBracket.valid() {
		return nil
	}

	index := p.ParseExpr()
	if index == nil {
		return nil
	}

	rBracket := p.eatTokenOrError(TokenRBracket)
	if !rBracket.valid() {
		return nil
	}

	return &IndexExpr{
		Base:     base,
		LBracket: lBracket,
		Index:    index,
		RBracket: rBracket,
	}
}

func (p *Parser) parseCallExpr(base Expr) *CallExpr {
	p.pushExprLevel()
	defer p.popExprLevel()

	lParen, args, rParen, ok := p.parseArgList()
	if !ok {
		return nil
	}

	return &CallExpr{
		Base:   base,
		LParen: lParen,
		Args:   args,
		RParen: rParen,
	}
}

func (p *Parser) parseArgList() (lParen Token, exprs []Expr, rParen Token, ok bool) {
	lParen = p.eatTokenIfKind(TokenLParen)
	if !lParen.valid() {
		ok = false
		return
	}

	for p.currentToken().valid() && p.currentToken().Kind() != TokenRParen {
		e := p.ParseExpr()
		if e == nil {
			ok = false
			return
		}
		exprs = append(exprs, e)
		p.eatTokenIfKind(TokenComma)
	}

	rParen = p.eatTokenOrError(TokenRParen)
	return lParen, exprs, rParen, true
}

func (p *Parser) parseAtom() Expr {
	switch p.currentToken().Kind() {
	case TokenLiteralInt, TokenLiteralFloat, TokenLiteralString, TokenTrue, TokenFalse:
		return p.parseLiteralExpr()
	case TokenIdentifier:
		return p.parseIdentifierExpr()
	case TokenLParen:
		return p.parseParenExpr()
	default:
		p.file.errorf(p.currentToken().SourceRange(), "expected an expression but found '%v'", p.currentToken())
	}
	return nil
}

func (p *Parser) parseLiteralExpr() *LiteralExpr {
	switch p.currentToken().Kind() {
	case TokenLiteralInt:
		fallthrough
	case TokenLiteralFloat:
		fallthrough
	case TokenLiteralString:
		fallthrough
	case TokenTrue:
		fallthrough
	case TokenFalse:
		return &LiteralExpr{
			Token: p.eatToken(),
		}
	default:
		p.file.errorf(p.currentToken().SourceRange(), "expected an expression but found '%v'", p.currentToken())
	}
	return nil
}

func (p *Parser) parseParenExpr() *ParenExpr {
	switch p.currentToken().Kind() {
	case TokenLParen:
		p.pushExprLevel()
		defer p.popExprLevel()
		return &ParenExpr{
			Lparen: p.eatToken(),
			Base:   p.ParseExpr(),
			Rparen: p.eatTokenOrError(TokenRParen),
		}
	default:
		p.file.errorf(p.currentToken().SourceRange(), "expected a left parenthesis but found '%v'", p.currentToken())
	}
	return nil
}

func (p *Parser) convertParsedExprToType(e Expr) Type {
	switch n := e.(type) {
	case *IdentifierExpr:
		return &NamedType{
			TypeName: n.Token,
		}
	case *SelectorExpr:
		if base, ok := n.Base.(*IdentifierExpr); ok {
			return &NamedType{
				Package:  base.Token,
				TypeName: n.Selector.Token,
			}
		}
	}
	return nil
}

func (p *Parser) parseComplitExpr(t Type) *ComplitExpr {
	lBrace := p.eatTokenOrError(TokenLBrace)
	if !lBrace.valid() {
		return nil
	}

	var elements []ComplitElement
	for p.currentToken().valid() && p.currentToken().Kind() != TokenRBrace {
		var element ComplitElement
		element.Name = p.ParseExpr()
		if element.Name == nil {
			return nil
		}

		if colon := p.eatTokenIfKind(TokenColon); colon.valid() {
			element.Colon = colon

			element.Value = p.ParseExpr()
			if element.Value == nil {
				return nil
			}
		} else {
			element.Value = element.Name
			element.Name = nil
		}

		p.eatTokenIfKind(TokenComma)

		elements = append(elements, element)
	}

	rBrace := p.eatTokenOrError(TokenRBrace)
	if !rBrace.valid() {
		return nil
	}

	return &ComplitExpr{
		Type:     t,
		LBrace:   lBrace,
		Elements: elements,
		RBrace:   rBrace,
	}
}

func (p *Parser) ParseStmt() Stmt {
	switch p.currentToken().Kind() {
	case TokenReturn:
		return p.parseReturnStmt()
	case TokenBreak:
		return p.parseBreakStmt()
	case TokenFallthrough:
		return p.parseFallthroughStmt()
	case TokenCase, TokenDefault:
		return p.parseSwitchCaseStmt()
	case TokenSwitch:
		return p.parseSwitchStmt()
	case TokenContinue:
		return p.parseContinueStmt()
	case TokenLBrace:
		stmt := p.parseBlockStmt()
		p.eatTokenOrError(TokenSemicolon)
		return stmt
	case TokenIf:
		stmt := p.parseIfStmt()
		return stmt
	default:
		stmt := p.parseSimpleStmt()
		p.eatTokenOrError(TokenSemicolon)
		return stmt
	}
}

func (p *Parser) parseSimpleStmt() Stmt {
	exprs := p.parseExprList()
	if len(exprs) == 0 {
		return nil
	}

	switch p.currentToken().Kind() {
	// TODO: Add &^ and not assignment
	case TokenColonAssign, TokenAssign, TokenAddAssign, TokenSubAssign,
		TokenMulAssign, TokenDivAssign, TokenModAssign, TokenAndAssign,
		TokenOrAssign, TokenXorAssign, TokenShlAssign, TokenShrAssign:
		operator := p.eatToken()
		rhs := p.parseExprList()
		return &AssignStmt{
			LHS:      exprs,
			Operator: operator,
			RHS:      rhs,
		}
	}

	if len(exprs) > 1 {
		p.file.errorf(exprs[0].SourceRange().Merge(exprs[len(exprs)-1].SourceRange()), "Expected 1 expression but found %v", len(exprs))
		// continue with first expression
	}

	expr := exprs[0]

	switch p.currentToken().Kind() {
	case TokenInc, TokenDec:
		op := p.eatToken()
		return &IncDecStmt{
			Expr:     expr,
			Operator: op,
		}
	default:
		return &ExprStmt{
			Expr: expr,
		}
	}
}

func (p *Parser) parseExprList() (list []Expr) {
	e := p.ParseExpr()
	if e == nil {
		return nil
	}

	list = append(list, e)
	for p.eatTokenIfKind(TokenComma).valid() {
		e = p.ParseExpr()
		if e == nil {
			return nil
		}
		list = append(list, e)
	}
	return
}

func (p *Parser) parseReturnStmt() *ReturnStmt {
	returnToken := p.eatTokenOrError(TokenReturn)
	if !returnToken.valid() {
		return nil
	}

	var exprs []Expr
	if p.currentToken().Kind() != TokenSemicolon && p.currentToken().Kind() != TokenRBrace {
		initialExpr := p.ParseExpr()
		if initialExpr == nil {
			return nil
		}
		exprs = append(exprs, initialExpr)
		for p.eatTokenIfKind(TokenComma).valid() {
			expr := p.ParseExpr()
			if expr == nil {
				return nil
			}
			exprs = append(exprs, expr)
		}
	}
	p.eatTokenOrError(TokenSemicolon)

	return &ReturnStmt{
		Return: returnToken,
		Exprs:  exprs,
	}
}

func (p *Parser) parseBreakStmt() *BreakStmt {
	breakToken := p.eatTokenOrError(TokenBreak)
	if !breakToken.valid() {
		return nil
	}

	labelToken := p.eatTokenIfKind(TokenIdentifier)

	p.eatTokenOrError(TokenSemicolon)

	return &BreakStmt{
		Break: breakToken,
		Label: labelToken,
	}
}

func (p *Parser) parseFallthroughStmt() *FallthroughStmt {
	fallthroughToken := p.eatTokenOrError(TokenFallthrough)
	if !fallthroughToken.valid() {
		return nil
	}

	p.eatTokenOrError(TokenSemicolon)

	return &FallthroughStmt{
		Fallthrough: fallthroughToken,
	}
}

func (p *Parser) parseSwitchCaseStmt() *SwitchCaseStmt {
	caseToken := p.eatTokenIfKind(TokenCase)

	var lhs []Expr
	if caseToken.valid() {
		lhs = p.parseExprList()
	} else {
		caseToken = p.eatTokenOrError(TokenDefault)
		if !caseToken.valid() {
			return nil
		}
	}

	colonToken := p.eatTokenOrError(TokenColon)
	if !colonToken.valid() {
		return nil
	}

	var rhs []Stmt
	for p.currentToken().Kind() != TokenRBrace && p.currentToken().Kind() != TokenCase && p.currentToken().Kind() != TokenDefault && p.currentToken().valid() {
		rhs = append(rhs, p.ParseStmt())
	}

	if len(rhs) == 0 {
		p.file.errorf(colonToken.SourceRange(), "missing rhs statements")
	}

	return &SwitchCaseStmt{
		Case:  caseToken,
		LHS:   lhs,
		Colon: colonToken,
		RHS:   rhs,
	}
}

func (p *Parser) parseSwitchStmt() *SwitchStmt {
	switchToken := p.eatTokenOrError(TokenSwitch)
	if !switchToken.valid() {
		return nil
	}

	var init Stmt = nil
	if p.currentToken().Kind() != TokenLBrace {
		init = p.parseSimpleStmt()
	}

	var tag Expr = nil
	switch init.(type) {
	case *ExprStmt:
		tag = init.(*ExprStmt).Expr
		init = nil
	default:
		if init != nil {
			p.eatTokenOrError(TokenSemicolon)
		}

		if p.currentToken().Kind() != TokenLBrace {
			tag = p.ParseExpr()
			p.eatTokenIfKind(TokenSemicolon)
		}
	}

	body := p.ParseStmt()

	return &SwitchStmt{
		Switch: switchToken,
		Init:   init,
		Tag:    tag,
		Body:   body,
	}
}

func (p *Parser) parseContinueStmt() *ContinueStmt {
	continueToken := p.eatTokenOrError(TokenContinue)
	if !continueToken.valid() {
		return nil
	}

	labelToken := p.eatTokenIfKind(TokenIdentifier)

	p.eatTokenOrError(TokenSemicolon)

	return &ContinueStmt{
		Continue: continueToken,
		Label:    labelToken,
	}
}

func (p *Parser) parseBlockStmt() *BlockStmt {
	lBrace := p.eatTokenOrError(TokenLBrace)
	if !lBrace.valid() {
		return nil
	}

	stmts := p.parseStmtList()

	rBrace := p.eatTokenOrError(TokenRBrace)
	if !rBrace.valid() {
		return nil
	}

	return &BlockStmt{
		LBrace: lBrace,
		Stmts:  stmts,
		RBrace: rBrace,
	}
}

func (p *Parser) parseStmtList() []Stmt {
	var list []Stmt
	for p.currentToken().Kind() != TokenRBrace && p.currentToken().valid() {
		list = append(list, p.ParseStmt())
	}
	return list
}

func (p *Parser) parseIfStmt() *IfStmt {
	ifToken := p.eatTokenOrError(TokenIf)
	if !ifToken.valid() {
		return nil
	}

	init, cond := p.parseIfHeader()
	if cond == nil {
		return nil
	}

	body := p.parseBlockStmt()
	if body == nil {
		return nil
	}

	var elseStmt Stmt
	if p.eatTokenIfKind(TokenElse).valid() {
		switch p.currentToken().Kind() {
		case TokenIf:
			elseStmt = p.parseIfStmt()
		case TokenLBrace:
			elseStmt = p.parseBlockStmt()
			p.eatTokenOrError(TokenSemicolon)
		default:
			p.file.errorf(p.currentToken().SourceRange(), "Expected if statement or block")
		}
	} else {
		p.eatTokenOrError(TokenSemicolon)
	}

	return &IfStmt{
		If:   ifToken,
		Init: init,
		Cond: cond,
		Body: body,
		Else: elseStmt,
	}
}

func (p *Parser) parseIfHeader() (init Stmt, cond Expr) {

	exprLevel := p.pushExprLevelAsControlStmt()
	defer p.popExprLevelFromControlStmt(exprLevel)

	// handle direct {
	if p.currentToken().Kind() != TokenLBrace && p.currentToken().Kind() != TokenSemicolon {
		init = p.parseSimpleStmt()
	}

	var condStmt Stmt
	if p.currentToken().Kind() != TokenLBrace {
		p.eatTokenOrError(TokenSemicolon)
		if p.currentToken().Kind() != TokenLBrace {
			condStmt = p.parseSimpleStmt()
		}
	} else {
		condStmt = init
		init = nil
	}

	if condStmt != nil {
		if exprStmt, ok := condStmt.(*ExprStmt); ok {
			cond = exprStmt.Expr
		} else {
			p.file.errorf(condStmt.SourceRange(), "Expected boolean expression as condition in if statement")
		}
	} else {
		p.file.errorf(p.currentToken().SourceRange(), "Missing condition in if statement")
	}

	return
}<|MERGE_RESOLUTION|>--- conflicted
+++ resolved
@@ -172,17 +172,6 @@
 				expr = call
 			}
 		case TokenLBrace:
-<<<<<<< HEAD
-			t := p.convertParsedExprToType(expr)
-
-			if t == nil {
-				p.file.errorf(expr.SourceRange(), "failed to parse type")
-				return nil
-			}
-
-			if complit := p.parseComplitExpr(t); complit != nil {
-				return complit
-=======
 			if p.isInControlStmt() {
 				return expr
 			} else {
@@ -194,14 +183,7 @@
 				if complit := p.parseComplitExpr(t); complit != nil {
 					expr = complit
 				}
->>>>>>> 4ff82b5b
 			}
-
-			// TODO:
-			// This is a hacky way to unwind parseComplitExpr() as if we are rewriting the tree, we can discuss this later
-			p.currentTokenIndex--
-			p.file.errors = p.file.errors[:len(p.file.errors)-1]
-
 			return expr
 		default:
 			return expr
@@ -591,6 +573,9 @@
 		return nil
 	}
 
+	exprLevel := p.pushExprLevelAsControlStmt()
+	defer p.popExprLevelFromControlStmt(exprLevel)
+
 	var init Stmt = nil
 	if p.currentToken().Kind() != TokenLBrace {
 		init = p.parseSimpleStmt()
