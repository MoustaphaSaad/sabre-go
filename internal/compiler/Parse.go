package compiler

import (
	"slices"
)

type Parser struct {
	file              *UnitFile
	tokens            []Token
	currentTokenIndex int
	exprLevel         int
}

func NewParser(file *UnitFile) *Parser {
	parser := &Parser{
		file: file,
		tokens: slices.DeleteFunc(slices.Clone(file.tokens), func(t Token) bool {
			return t.Kind() == TokenComment || t.Kind() == TokenEOF || t.Kind() == TokenInvalid
		}),
		currentTokenIndex: 0,
		exprLevel:         0,
	}

	return parser
}

func (t Token) valid() bool {
	return t.kind != TokenEOF && t.kind != TokenInvalid
}

func (p *Parser) isInExpr() bool {
	return p.exprLevel >= 0
}

func (p *Parser) isInControlStmt() bool {
	return !p.isInExpr()
}

func (p *Parser) pushExprLevel() {
	p.exprLevel++
}

func (p *Parser) popExprLevel() {
	p.exprLevel--
}

func (p *Parser) pushExprLevelAsControlStmt() (prev int) {
	prev = p.exprLevel
	p.exprLevel = -1
	return
}

func (p *Parser) popExprLevelFromControlStmt(prev int) {
	p.exprLevel = prev
}

func (p *Parser) invalidTokenAtEOF() Token {
	var invalidRange SourceRange
	if len(p.tokens) > 0 {
		loc := p.tokens[len(p.tokens)-1].SourceRange().End()
		invalidRange = NewSourceRange(loc, loc)
	}

	return Token{
		kind:        TokenInvalid,
		sourceRange: invalidRange,
	}
}

func (p *Parser) lookahead(k int) Token {
	if p.currentTokenIndex+k < len(p.tokens) {
		return p.tokens[p.currentTokenIndex+k]
	}

	return p.invalidTokenAtEOF()
}

func (p *Parser) currentToken() Token {
	return p.lookahead(0)
}

func (p *Parser) eatToken() Token {
	if p.currentTokenIndex >= len(p.tokens) {
		return p.invalidTokenAtEOF()
	}
	tkn := p.tokens[p.currentTokenIndex]
	p.currentTokenIndex++
	return tkn
}

func (p *Parser) eatTokenIfKind(kind TokenKind) Token {
	if p.currentToken().Kind() == kind {
		return p.eatToken()
	}
	return Token{
		kind: TokenInvalid,
	}
}

func (p *Parser) eatTokenOrError(kind TokenKind) Token {
	tkn := p.eatToken()
	if tkn.Kind() == kind {
		return tkn
	}
	p.file.errorf(tkn.SourceRange(), "expected '%v' but found '%v'", kind, tkn.Kind())
	return tkn
}

func (p *Parser) ParseExpr() Expr {
	return p.parseBinaryExpr()
}

func (p *Parser) parseBinaryExpr() Expr {
	var precedences = [][]TokenKind{
		{TokenLOr},
		{TokenLAnd},
		{TokenLT, TokenGT, TokenLE, TokenGE, TokenEQ, TokenNE},
		{TokenAdd, TokenSub, TokenXor, TokenOr},
		{TokenMul, TokenDiv, TokenMod, TokenAnd, TokenShl, TokenShr},
	}
	return p.parseBinaryExprWithPrecedenceLevels(precedences)
}

func (p *Parser) parseBinaryExprWithPrecedenceLevels(levels [][]TokenKind) Expr {
	if len(levels) == 0 {
		return p.parseUnaryExpr()
	}

	expr := p.parseBinaryExprWithPrecedenceLevels(levels[1:])
	for slices.Contains(levels[0], p.currentToken().Kind()) {
		op := p.eatToken()
		rhs := p.parseBinaryExprWithPrecedenceLevels(levels[1:])
		if rhs == nil {
			p.file.errorf(op.SourceRange(), "missing right handside")
			break
		}
		expr = &BinaryExpr{
			LHS:      expr,
			Operator: op,
			RHS:      rhs,
		}
	}
	return expr
}

func (p *Parser) parseUnaryExpr() Expr {
	switch p.currentToken().Kind() {
	case TokenAdd, TokenSub, TokenNot, TokenXor:
		return &UnaryExpr{
			Operator: p.eatToken(),
			Base:     p.parseUnaryExpr(),
		}
	default:
		return p.parseBaseExpr()
	}
}

func (p *Parser) parseBaseExpr() Expr {
	expr := p.parseAtom()
	for {
		switch p.currentToken().Kind() {
		case TokenDot:
			if selector := p.parseSelectorExpr(expr); selector != nil {
				expr = selector
			}
		case TokenLBracket:
			if index := p.parseIndexExpr(expr); index != nil {
				expr = index
			}
		case TokenLParen:
			if call := p.parseCallExpr(expr); call != nil {
				expr = call
			}
		case TokenLBrace:
			if p.isInControlStmt() {
				return expr
			} else {
				t := p.convertParsedExprToType(expr)
				if t == nil {
					p.file.errorf(expr.SourceRange(), "failed to parse type")
					return nil
				}
				if complit := p.parseComplitExpr(t); complit != nil {
					expr = complit
				}
			}
			return expr
		default:
			return expr
		}
	}
}

func (p *Parser) parseSelectorExpr(base Expr) *SelectorExpr {
	dot := p.eatTokenOrError(TokenDot)
	if !dot.valid() {
		return nil
	}

	return &SelectorExpr{
		Base:     base,
		Selector: p.parseIdentifierExpr(),
	}
}

func (p *Parser) parseIdentifierExpr() *IdentifierExpr {
	switch p.currentToken().Kind() {
	case TokenIdentifier:
		return &IdentifierExpr{
			Token: p.eatToken(),
		}
	default:
		p.file.errorf(p.currentToken().SourceRange(), "expected an identifier but found '%v'", p.currentToken())
	}
	return nil
}

func (p *Parser) parseIndexExpr(base Expr) *IndexExpr {
	lBracket := p.eatTokenOrError(TokenLBracket)
	if !lBracket.valid() {
		return nil
	}

	index := p.ParseExpr()
	if index == nil {
		return nil
	}

	rBracket := p.eatTokenOrError(TokenRBracket)
	if !rBracket.valid() {
		return nil
	}

	return &IndexExpr{
		Base:     base,
		LBracket: lBracket,
		Index:    index,
		RBracket: rBracket,
	}
}

func (p *Parser) parseCallExpr(base Expr) *CallExpr {
	p.pushExprLevel()
	defer p.popExprLevel()

	lParen, args, rParen, ok := p.parseArgList()
	if !ok {
		return nil
	}

	return &CallExpr{
		Base:   base,
		LParen: lParen,
		Args:   args,
		RParen: rParen,
	}
}

func (p *Parser) parseArgList() (lParen Token, exprs []Expr, rParen Token, ok bool) {
	lParen = p.eatTokenIfKind(TokenLParen)
	if !lParen.valid() {
		ok = false
		return
	}

	for p.currentToken().valid() && p.currentToken().Kind() != TokenRParen {
		e := p.ParseExpr()
		if e == nil {
			ok = false
			return
		}
		exprs = append(exprs, e)
		p.eatTokenIfKind(TokenComma)
	}

	rParen = p.eatTokenOrError(TokenRParen)
	return lParen, exprs, rParen, true
}

func (p *Parser) parseAtom() Expr {
	switch p.currentToken().Kind() {
	case TokenLiteralInt, TokenLiteralFloat, TokenLiteralString, TokenTrue, TokenFalse:
		return p.parseLiteralExpr()
	case TokenIdentifier:
		return p.parseIdentifierExpr()
	case TokenLParen:
		return p.parseParenExpr()
	case TokenLBracket:
		return p.parseArrayType()
	default:
		p.file.errorf(p.currentToken().SourceRange(), "expected an expression but found '%v'", p.currentToken())
	}
	return nil
}

func (p *Parser) parseLiteralExpr() *LiteralExpr {
	switch p.currentToken().Kind() {
	case TokenLiteralInt:
		fallthrough
	case TokenLiteralFloat:
		fallthrough
	case TokenLiteralString:
		fallthrough
	case TokenTrue:
		fallthrough
	case TokenFalse:
		return &LiteralExpr{
			Token: p.eatToken(),
		}
	default:
		p.file.errorf(p.currentToken().SourceRange(), "expected an expression but found '%v'", p.currentToken())
	}
	return nil
}

func (p *Parser) parseParenExpr() *ParenExpr {
	switch p.currentToken().Kind() {
	case TokenLParen:
		p.pushExprLevel()
		defer p.popExprLevel()
		return &ParenExpr{
			Lparen: p.eatToken(),
			Base:   p.ParseExpr(),
			Rparen: p.eatTokenOrError(TokenRParen),
		}
	default:
		p.file.errorf(p.currentToken().SourceRange(), "expected a left parenthesis but found '%v'", p.currentToken())
	}
	return nil
}

func (p *Parser) parseArrayType() *ArrayType {
	lBracket := p.eatTokenOrError(TokenLBracket)
	if !lBracket.valid() {
		return nil
	}

	var length Expr
	if p.currentToken().Kind() != TokenRBracket {
		length = p.ParseExpr()
		if length == nil {
			return nil
		}
	}

	rBracket := p.eatTokenOrError(TokenRBracket)
	if !rBracket.valid() {
		return nil
	}

	elementType := p.parseType()
	if elementType == nil {
		return nil
	}

	return &ArrayType{
		LBracket:    lBracket,
		Length:      length,
		RBracket:    rBracket,
		ElementType: elementType,
	}
}

func (p *Parser) parseType() Type {
	switch p.currentToken().Kind() {
	case TokenIdentifier:
		identifier := p.parseIdentifierExpr()
		if identifier == nil {
			return nil
		}
		if p.eatTokenIfKind(TokenDot).valid() {
			selector := p.parseIdentifierExpr()
			if selector == nil {
				return nil
			}
			return &NamedType{
				Package:  identifier.Token,
				TypeName: selector.Token,
			}
		} else {
			return &NamedType{
				TypeName: identifier.Token,
			}
		}
	case TokenLBracket:
		return p.parseArrayType()
	default:
		p.file.errorf(p.currentToken().SourceRange(), "expected type but found %v", p.currentToken())
		return nil
	}
}

func (p *Parser) convertParsedExprToType(e Expr) Type {
	switch n := e.(type) {
	case *IdentifierExpr:
		return &NamedType{
			TypeName: n.Token,
		}
	case *SelectorExpr:
		if base, ok := n.Base.(*IdentifierExpr); ok {
			return &NamedType{
				Package:  base.Token,
				TypeName: n.Selector.Token,
			}
		}
	case *NamedType:
		return n
	case *ArrayType:
		return n
	}
	return nil
}

func (p *Parser) parseComplitExpr(t Type) *ComplitExpr {
	lBrace := p.eatTokenOrError(TokenLBrace)
	if !lBrace.valid() {
		return nil
	}

	var elements []ComplitElement
	for p.currentToken().valid() && p.currentToken().Kind() != TokenRBrace {
		var element ComplitElement
		element.Name = p.ParseExpr()
		if element.Name == nil {
			return nil
		}

		if colon := p.eatTokenIfKind(TokenColon); colon.valid() {
			element.Colon = colon

			element.Value = p.ParseExpr()
			if element.Value == nil {
				return nil
			}
		} else {
			element.Value = element.Name
			element.Name = nil
		}

		p.eatTokenIfKind(TokenComma)

		elements = append(elements, element)
	}

	rBrace := p.eatTokenOrError(TokenRBrace)
	if !rBrace.valid() {
		return nil
	}

	return &ComplitExpr{
		Type:     t,
		LBrace:   lBrace,
		Elements: elements,
		RBrace:   rBrace,
	}
}

func (p *Parser) ParseStmt() Stmt {
	switch p.currentToken().Kind() {
	case TokenReturn:
		return p.parseReturnStmt()
	case TokenBreak:
		return p.parseBreakStmt()
	case TokenFallthrough:
		return p.parseFallthroughStmt()
	case TokenSwitch:
		return p.parseSwitchStmt()
	case TokenContinue:
		return p.parseContinueStmt()
	case TokenLBrace:
		stmt := p.parseBlockStmt()
		p.eatTokenOrError(TokenSemicolon)
		return stmt
	case TokenIf:
		return p.parseIfStmt()
	case TokenFor:
		return p.parseForStmt()
	default:
		stmt, _ := p.parseSimpleStmt()
		p.eatTokenOrError(TokenSemicolon)
		return stmt
	}
}

func (p *Parser) parseSimpleStmt() (stmt Stmt, isRange bool) {
	exprs := p.parseExprList()
	if len(exprs) == 0 {
		return nil, false
	}

	switch p.currentToken().Kind() {
	// TODO: Add &^ and not assignment
	case TokenColonAssign, TokenAssign, TokenAddAssign, TokenSubAssign,
		TokenMulAssign, TokenDivAssign, TokenModAssign, TokenAndAssign,
		TokenOrAssign, TokenXorAssign, TokenShlAssign, TokenShrAssign:
		operator := p.eatToken()

		if p.currentToken().Kind() == TokenRange && (operator.Kind() == TokenColonAssign || operator.Kind() == TokenAssign) {
			rangeToken := p.eatToken()
			expr := p.ParseExpr()
			return &AssignStmt{
				LHS:      exprs,
				Operator: operator,
				RHS:      []Expr{&UnaryExpr{Operator: rangeToken, Base: expr}},
			}, true
		} else {
			return &AssignStmt{
				LHS:      exprs,
				Operator: operator,
				RHS:      p.parseExprList(),
			}, false
		}
	}

	if len(exprs) > 1 {
		p.file.errorf(exprs[0].SourceRange().Merge(exprs[len(exprs)-1].SourceRange()), "Expected 1 expression but found %v", len(exprs))
		// continue with first expression
	}

	expr := exprs[0]

	switch p.currentToken().Kind() {
	case TokenInc, TokenDec:
		op := p.eatToken()
		return &IncDecStmt{
			Expr:     expr,
			Operator: op,
		}, false
	default:
		return &ExprStmt{
			Expr: expr,
		}, false
	}
}

func (p *Parser) parseExprList() (list []Expr) {
	e := p.ParseExpr()
	if e == nil {
		return nil
	}

	list = append(list, e)
	for p.eatTokenIfKind(TokenComma).valid() {
		e = p.ParseExpr()
		if e == nil {
			return nil
		}
		list = append(list, e)
	}
	return
}

func (p *Parser) parseReturnStmt() *ReturnStmt {
	returnToken := p.eatTokenOrError(TokenReturn)
	if !returnToken.valid() {
		return nil
	}

	var exprs []Expr
	if p.currentToken().Kind() != TokenSemicolon && p.currentToken().Kind() != TokenRBrace {
		initialExpr := p.ParseExpr()
		if initialExpr == nil {
			return nil
		}
		exprs = append(exprs, initialExpr)
		for p.eatTokenIfKind(TokenComma).valid() {
			expr := p.ParseExpr()
			if expr == nil {
				return nil
			}
			exprs = append(exprs, expr)
		}
	}
	p.eatTokenOrError(TokenSemicolon)

	return &ReturnStmt{
		Return: returnToken,
		Exprs:  exprs,
	}
}

func (p *Parser) parseBreakStmt() *BreakStmt {
	breakToken := p.eatTokenOrError(TokenBreak)
	if !breakToken.valid() {
		return nil
	}

	labelToken := p.eatTokenIfKind(TokenIdentifier)

	p.eatTokenOrError(TokenSemicolon)

	return &BreakStmt{
		Break: breakToken,
		Label: labelToken,
	}
}

func (p *Parser) parseFallthroughStmt() *FallthroughStmt {
	fallthroughToken := p.eatTokenOrError(TokenFallthrough)
	if !fallthroughToken.valid() {
		return nil
	}

	p.eatTokenOrError(TokenSemicolon)

	return &FallthroughStmt{
		Fallthrough: fallthroughToken,
	}
}

func (p *Parser) parseSwitchCaseStmt() *SwitchCaseStmt {
	caseToken := p.eatTokenIfKind(TokenCase)

	var lhs []Expr
	if caseToken.valid() {
		lhs = p.parseExprList()
	} else {
		caseToken = p.eatTokenOrError(TokenDefault)
		if !caseToken.valid() {
			return nil
		}
	}

	colonToken := p.eatTokenOrError(TokenColon)
	if !colonToken.valid() {
		return nil
	}

	rhs := p.parseStmtList()

	return &SwitchCaseStmt{
		Case:  caseToken,
		LHS:   lhs,
		Colon: colonToken,
		RHS:   rhs,
	}
}

func (p *Parser) parseSwitchStmt() *SwitchStmt {
	switchToken := p.eatTokenOrError(TokenSwitch)
	if !switchToken.valid() {
		return nil
	}

	exprLevel := p.pushExprLevelAsControlStmt()
	defer p.popExprLevelFromControlStmt(exprLevel)

	var init Stmt = nil
	if p.currentToken().Kind() != TokenLBrace {
		init, _ = p.parseSimpleStmt()
	}

	var tag Expr = nil
	if exprStmt, ok := init.(*ExprStmt); ok {
		tag = exprStmt.Expr
		init = nil
	} else {
		if init != nil {
			p.eatTokenOrError(TokenSemicolon)
		}

		if p.currentToken().Kind() != TokenLBrace {
			tag = p.ParseExpr()
			p.eatTokenIfKind(TokenSemicolon)
		}
	}

	lBraceToken := p.eatTokenOrError(TokenLBrace)
	var list []Stmt
	for p.currentToken().Kind() == TokenCase || p.currentToken().Kind() == TokenDefault {
		list = append(list, p.parseSwitchCaseStmt())
	}
	rBraceToken := p.eatTokenOrError(TokenRBrace)
	p.eatTokenOrError(TokenSemicolon)

	return &SwitchStmt{
		Switch: switchToken,
		Init:   init,
		Tag:    tag,
		Body:   &BlockStmt{LBrace: lBraceToken, Stmts: list, RBrace: rBraceToken},
	}
}

func (p *Parser) parseContinueStmt() *ContinueStmt {
	continueToken := p.eatTokenOrError(TokenContinue)
	if !continueToken.valid() {
		return nil
	}

	labelToken := p.eatTokenIfKind(TokenIdentifier)

	p.eatTokenOrError(TokenSemicolon)

	return &ContinueStmt{
		Continue: continueToken,
		Label:    labelToken,
	}
}

func (p *Parser) parseBlockStmt() *BlockStmt {
	lBrace := p.eatTokenOrError(TokenLBrace)
	if !lBrace.valid() {
		return nil
	}

	stmts := p.parseStmtList()

	rBrace := p.eatTokenOrError(TokenRBrace)
	if !rBrace.valid() {
		return nil
	}

	return &BlockStmt{
		LBrace: lBrace,
		Stmts:  stmts,
		RBrace: rBrace,
	}
}

func (p *Parser) parseStmtList() []Stmt {
	var list []Stmt
	for p.currentToken().Kind() != TokenRBrace && p.currentToken().Kind() != TokenCase && p.currentToken().Kind() != TokenDefault && p.currentToken().valid() {
		list = append(list, p.ParseStmt())
	}
	return list
}

func (p *Parser) parseIfStmt() *IfStmt {
	ifToken := p.eatTokenOrError(TokenIf)
	if !ifToken.valid() {
		return nil
	}

	init, cond := p.parseIfHeader()
	if cond == nil {
		return nil
	}

	body := p.parseBlockStmt()
	if body == nil {
		return nil
	}

	var elseStmt Stmt
	if p.eatTokenIfKind(TokenElse).valid() {
		switch p.currentToken().Kind() {
		case TokenIf:
			elseStmt = p.parseIfStmt()
		case TokenLBrace:
			elseStmt = p.parseBlockStmt()
			p.eatTokenOrError(TokenSemicolon)
		default:
			p.file.errorf(p.currentToken().SourceRange(), "Expected if statement or block")
		}
	} else {
		p.eatTokenOrError(TokenSemicolon)
	}

	return &IfStmt{
		If:   ifToken,
		Init: init,
		Cond: cond,
		Body: body,
		Else: elseStmt,
	}
}

func (p *Parser) parseIfHeader() (init Stmt, cond Expr) {

	exprLevel := p.pushExprLevelAsControlStmt()
	defer p.popExprLevelFromControlStmt(exprLevel)

	// handle direct {
	if p.currentToken().Kind() != TokenLBrace && p.currentToken().Kind() != TokenSemicolon {
		init, _ = p.parseSimpleStmt()
	}

	var condStmt Stmt
	if p.currentToken().Kind() != TokenLBrace {
		p.eatTokenOrError(TokenSemicolon)
		if p.currentToken().Kind() != TokenLBrace {
			condStmt, _ = p.parseSimpleStmt()
		}
	} else {
		condStmt = init
		init = nil
	}

	if condStmt != nil {
		if exprStmt, ok := condStmt.(*ExprStmt); ok {
			cond = exprStmt.Expr
		} else {
			p.file.errorf(condStmt.SourceRange(), "Expected boolean expression as condition in if statement")
		}
	} else {
		p.file.errorf(p.currentToken().SourceRange(), "Missing condition in if statement")
	}

	return
}

<<<<<<< HEAD
func (p *Parser) ParseDecl() Decl {
	switch p.currentToken().Kind() {
	case TokenType:
		return p.parseGenericDecl(p.eatToken(), p.parseTypeSpec)
	default:
		p.file.errorf(p.currentToken().SourceRange(), "unexpected declaration")
		return nil
	}
}

func (p *Parser) parseGenericDecl(token Token, parseFunc func() Spec) *GenericDecl {
	if lParen := p.eatTokenIfKind(TokenLParen); lParen.valid() {
		var list []Spec
		for p.currentToken().Kind() != TokenRParen && p.currentToken().valid() {
			s := parseFunc()
			if s == nil {
				return nil
			}
			list = append(list, s)
		}
		rParen := p.eatTokenOrError(TokenRParen)
		p.eatTokenOrError(TokenSemicolon)
		return &GenericDecl{
			DeclToken: token,
			LParen:    lParen,
			Specs:     list,
			RParen:    rParen,
		}
	} else {
		s := parseFunc()
		if s == nil {
			return nil
		}
		return &GenericDecl{
			DeclToken: token,
			Specs:     []Spec{s},
		}
	}
}

func (p *Parser) parseTypeSpec() Spec {
	name := p.parseIdentifierExpr()
	if name == nil {
		return nil
	}

	assign := p.eatTokenIfKind(TokenAssign)

	t := p.parseType()
	if t == nil {
		return nil
=======
func (p *Parser) parseForStmt() Stmt {
	forToken := p.eatTokenOrError(TokenFor)
	if !forToken.valid() {
		return nil
	}

	exprLevel := p.pushExprLevelAsControlStmt()
	defer p.popExprLevelFromControlStmt(exprLevel)

	// for {}
	if p.currentToken().Kind() == TokenLBrace {
		return &ForStmt{
			For:  forToken,
			Body: p.parseBlockStmt(),
		}
	}

	// for range list {}
	if rangeToken := p.eatTokenIfKind(TokenRange); rangeToken.valid() {
		return &ForRangeStmt{
			For:   forToken,
			Range: rangeToken,
			Expr:  p.ParseExpr(),
			Body:  p.parseBlockStmt(),
		}
	}

	var init Stmt
	if p.currentToken().Kind() != TokenSemicolon {
		cond, isRange := p.parseSimpleStmt()
		if cond != nil {
			// for cond {}
			if exprStmt, ok := cond.(*ExprStmt); ok {
				return &ForStmt{
					For:  forToken,
					Cond: exprStmt.Expr,
					Body: p.parseBlockStmt(),
				}
				// for i, [_] := range 10 {}
			} else if assignStmt, ok := cond.(*AssignStmt); ok && isRange {
				switch len(assignStmt.LHS) {
				case 0:
					// nothing to do
				case 1:
					// nothing to do
				case 2:
					// nothing to do
				default:
					p.file.errorf(assignStmt.LHS[len(assignStmt.LHS)-1].SourceRange(), "expected at most two iteration variables in range for statement")
					return nil
				}

				rangeExpr := assignStmt.RHS[0].(*UnaryExpr)

				return &ForRangeStmt{
					For:   forToken,
					Init:  assignStmt,
					Range: rangeExpr.Operator,
					Expr:  rangeExpr.Base,
					Body:  p.parseBlockStmt(),
				}
			}

			init = cond
		}
	}

	// for [init]; [cond]; [post] {}
	p.eatTokenOrError(TokenSemicolon)

	var cond Expr
	if p.currentToken().Kind() != TokenSemicolon {
		cond = p.ParseExpr()
>>>>>>> fca4ef6b
	}

	p.eatTokenOrError(TokenSemicolon)

<<<<<<< HEAD
	return &TypeSpec{
		Name:   name,
		Assign: assign,
		Type:   t,
=======
	var post Stmt
	if p.currentToken().Kind() != TokenLBrace {
		postStmt, _ := p.parseSimpleStmt()
		post = postStmt
	}

	return &ForStmt{
		For:  forToken,
		Init: init,
		Cond: cond,
		Post: post,
		Body: p.parseBlockStmt(),
>>>>>>> fca4ef6b
	}
}<|MERGE_RESOLUTION|>--- conflicted
+++ resolved
@@ -799,59 +799,6 @@
 	return
 }
 
-<<<<<<< HEAD
-func (p *Parser) ParseDecl() Decl {
-	switch p.currentToken().Kind() {
-	case TokenType:
-		return p.parseGenericDecl(p.eatToken(), p.parseTypeSpec)
-	default:
-		p.file.errorf(p.currentToken().SourceRange(), "unexpected declaration")
-		return nil
-	}
-}
-
-func (p *Parser) parseGenericDecl(token Token, parseFunc func() Spec) *GenericDecl {
-	if lParen := p.eatTokenIfKind(TokenLParen); lParen.valid() {
-		var list []Spec
-		for p.currentToken().Kind() != TokenRParen && p.currentToken().valid() {
-			s := parseFunc()
-			if s == nil {
-				return nil
-			}
-			list = append(list, s)
-		}
-		rParen := p.eatTokenOrError(TokenRParen)
-		p.eatTokenOrError(TokenSemicolon)
-		return &GenericDecl{
-			DeclToken: token,
-			LParen:    lParen,
-			Specs:     list,
-			RParen:    rParen,
-		}
-	} else {
-		s := parseFunc()
-		if s == nil {
-			return nil
-		}
-		return &GenericDecl{
-			DeclToken: token,
-			Specs:     []Spec{s},
-		}
-	}
-}
-
-func (p *Parser) parseTypeSpec() Spec {
-	name := p.parseIdentifierExpr()
-	if name == nil {
-		return nil
-	}
-
-	assign := p.eatTokenIfKind(TokenAssign)
-
-	t := p.parseType()
-	if t == nil {
-		return nil
-=======
 func (p *Parser) parseForStmt() Stmt {
 	forToken := p.eatTokenOrError(TokenFor)
 	if !forToken.valid() {
@@ -925,17 +872,10 @@
 	var cond Expr
 	if p.currentToken().Kind() != TokenSemicolon {
 		cond = p.ParseExpr()
->>>>>>> fca4ef6b
 	}
 
 	p.eatTokenOrError(TokenSemicolon)
 
-<<<<<<< HEAD
-	return &TypeSpec{
-		Name:   name,
-		Assign: assign,
-		Type:   t,
-=======
 	var post Stmt
 	if p.currentToken().Kind() != TokenLBrace {
 		postStmt, _ := p.parseSimpleStmt()
@@ -948,6 +888,67 @@
 		Cond: cond,
 		Post: post,
 		Body: p.parseBlockStmt(),
->>>>>>> fca4ef6b
+	}
+}
+
+func (p *Parser) ParseDecl() Decl {
+	switch p.currentToken().Kind() {
+	case TokenType:
+		return p.parseGenericDecl(p.eatToken(), p.parseTypeSpec)
+	default:
+		p.file.errorf(p.currentToken().SourceRange(), "unexpected declaration")
+		return nil
+	}
+}
+
+func (p *Parser) parseGenericDecl(token Token, parseFunc func() Spec) *GenericDecl {
+	if lParen := p.eatTokenIfKind(TokenLParen); lParen.valid() {
+		var list []Spec
+		for p.currentToken().Kind() != TokenRParen && p.currentToken().valid() {
+			s := parseFunc()
+			if s == nil {
+				return nil
+			}
+			list = append(list, s)
+		}
+		rParen := p.eatTokenOrError(TokenRParen)
+		p.eatTokenOrError(TokenSemicolon)
+		return &GenericDecl{
+			DeclToken: token,
+			LParen:    lParen,
+			Specs:     list,
+			RParen:    rParen,
+		}
+	} else {
+		s := parseFunc()
+		if s == nil {
+			return nil
+		}
+		return &GenericDecl{
+			DeclToken: token,
+			Specs:     []Spec{s},
+		}
+	}
+}
+
+func (p *Parser) parseTypeSpec() Spec {
+	name := p.parseIdentifierExpr()
+	if name == nil {
+		return nil
+	}
+
+	assign := p.eatTokenIfKind(TokenAssign)
+
+	t := p.parseType()
+	if t == nil {
+		return nil
+	}
+
+	p.eatTokenOrError(TokenSemicolon)
+
+	return &TypeSpec{
+		Name:   name,
+		Assign: assign,
+		Type:   t,
 	}
 }