--- conflicted
+++ resolved
@@ -799,68 +799,6 @@
 	return
 }
 
-<<<<<<< HEAD
-func (p *Parser) ParseDecl() Decl {
-	switch p.currentToken().Kind() {
-	case TokenConst:
-		return p.parseConstDecl()
-	default:
-		return nil
-	}
-}
-
-func (p *Parser) parseConstDecl() *ConstDecl {
-	constToken := p.eatTokenOrError(TokenConst)
-	if !constToken.valid() {
-		return nil
-	}
-
-	lParenToken := p.eatTokenIfKind(TokenLParen)
-
-	var specs []ConstDeclSpec
-
-	keepParsing := true
-	for keepParsing {
-		lhs := p.parseExprList()
-
-		var constType Type
-		if p.currentToken().Kind() != TokenAssign && p.currentToken().Kind() != TokenSemicolon {
-			constType = p.parseType()
-		}
-
-		assignToken := p.eatTokenIfKind(TokenAssign)
-
-		var rhs []Expr
-		if assignToken.valid() {
-			rhs = p.parseExprList()
-		} else if !lParenToken.valid() {
-			p.file.errorf(p.currentToken().SourceRange(), "missing init expr")
-			return nil
-		}
-
-		specs = append(specs, ConstDeclSpec{
-			LHS:    lhs,
-			Type:   constType,
-			Assign: assignToken,
-			RHS:    rhs,
-		})
-
-		p.eatTokenOrError(TokenSemicolon)
-
-		keepParsing = lParenToken.valid() && p.currentToken().Kind() != TokenRParen && p.currentToken().valid()
-	}
-
-	var rParenToken Token
-	if lParenToken.valid() {
-		rParenToken = p.eatTokenOrError(TokenRParen)
-	}
-
-	return &ConstDecl{
-		Const:  constToken,
-		LParen: lParenToken,
-		Specs:  specs,
-		RParen: rParenToken,
-=======
 func (p *Parser) parseForStmt() Stmt {
 	forToken := p.eatTokenOrError(TokenFor)
 	if !forToken.valid() {
@@ -957,6 +895,8 @@
 	switch p.currentToken().Kind() {
 	case TokenType:
 		return p.parseGenericDecl(p.eatToken(), p.parseTypeSpec)
+	case TokenConst:
+		return p.parseGenericDecl(p.eatToken(), p.parseConstSpec)
 	default:
 		p.file.errorf(p.currentToken().SourceRange(), "unexpected declaration")
 		return nil
@@ -1012,6 +952,35 @@
 		Name:   name,
 		Assign: assign,
 		Type:   t,
->>>>>>> a5355289
+	}
+}
+
+func (p *Parser) parseConstSpec() Spec {
+	lhs := p.parseExprList()
+
+	var constType Type
+	if p.currentToken().Kind() != TokenAssign && p.currentToken().Kind() != TokenSemicolon {
+		constType = p.parseType()
+	}
+
+	assignToken := p.eatTokenIfKind(TokenAssign)
+
+	if constType != nil && !assignToken.valid() {
+		p.file.errorf(p.currentToken().SourceRange(), "missing init expr")
+		return nil
+	}
+
+	var rhs []Expr
+	if assignToken.valid() {
+		rhs = p.parseExprList()
+	}
+
+	p.eatTokenOrError(TokenSemicolon)
+
+	return &ConstSpec{
+		LHS:    lhs,
+		Type:   constType,
+		Assign: assignToken,
+		RHS:    rhs,
 	}
 }