--- conflicted
+++ resolved
@@ -365,57 +365,31 @@
 	}
 }
 
-func (p *Parser) parseFieldList(open, close TokenKind, expectSemicolon bool) FieldList {
-	openToken := p.eatTokenOrError(open)
-
-	var fields []Field
-	for p.currentToken().Kind() != close && p.currentToken().valid() {
-		names := p.parseIdentifierExprList()
-
-		var fieldType Type
-		if p.currentToken().Kind() != close {
-			fieldType = p.parseType()
-			if fieldType == nil {
-				return FieldList{}
-			}
-		}
-
-		var tag Token
-		if p.currentToken().Kind() == TokenLiteralString {
-			tag = p.eatToken()
-		}
-
-		if expectSemicolon {
-			p.eatTokenOrError(TokenSemicolon)
-		}
-
-		fields = append(fields, Field{Names: names, Type: fieldType, Tag: tag})
-
-		p.eatTokenIfKind(TokenComma)
-	}
-
-	closeToken := p.eatTokenOrError(close)
-
-	return FieldList{
-		Open:   openToken,
-		Fields: fields,
-		Close:  closeToken,
-	}
-}
-
 func (p *Parser) parseStructType() *StructType {
 	structToken := p.eatTokenOrError(TokenStruct)
 	if !structToken.valid() {
 		return nil
 	}
 
+	lBraceToken := p.eatTokenOrError(TokenLBrace)
+
+	var fields []Field
+	for p.currentToken().Kind() != TokenRBrace && p.currentToken().valid() {
+		if f := p.parseFieldDecl(); f != nil {
+			fields = append(fields, *f)
+		} else {
+			return nil
+		}
+	}
+
+	rBraceToken := p.eatTokenOrError(TokenRBrace)
+
 	return &StructType{
 		Struct:    structToken,
-		FieldList: p.parseFieldList(TokenLBrace, TokenRBrace, true),
-	}
-}
-
-<<<<<<< HEAD
+		FieldList: FieldList{Open: lBraceToken, Fields: fields, Close: rBraceToken},
+	}
+}
+
 func (p *Parser) parseParameterDecl() Field {
 	switch p.currentToken().Kind() {
 	case TokenIdentifier:
@@ -474,15 +448,6 @@
 		Open:   openToken,
 		Fields: fields,
 		Close:  closeToken,
-=======
-	var fields []Field
-	for p.currentToken().Kind() != TokenRBrace && p.currentToken().valid() {
-		if f := p.parseFieldDecl(); f != nil {
-			fields = append(fields, *f)
-		} else {
-			return nil
-		}
->>>>>>> b2ac2347
 	}
 }
 
