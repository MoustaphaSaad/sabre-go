--- conflicted
+++ resolved
@@ -815,13 +815,9 @@
 func (ir *IREmitter) emitStatement(stmt Stmt) {
 	switch s := stmt.(type) {
 	case *ReturnStmt:
-<<<<<<< HEAD
 		ir.emitReturnStmt(s)
-=======
-		ir.emitReturnStmt(s, block)
 	case *IncDecStmt:
 		ir.emitIncDecStmt(s)
->>>>>>> 78e271b0
 	case *ExprStmt:
 		ir.emitExpression(s.Expr)
 	case *DeclStmt:
@@ -846,9 +842,6 @@
 	ir.enterBlock(newBlock)
 }
 
-<<<<<<< HEAD
-func (ir *IREmitter) emitDeclStmt(s *DeclStmt) {
-=======
 func (ir *IREmitter) emitIncDecStmt(s *IncDecStmt) {
 	tav := ir.unit.semanticInfo.TypeOf(s.Expr)
 	resultType := ir.emitType(tav.Type)
@@ -922,8 +915,7 @@
 	})
 }
 
-func (ir *IREmitter) emitDeclStmt(s *DeclStmt, block *spirv.Block) {
->>>>>>> 78e271b0
+func (ir *IREmitter) emitDeclStmt(s *DeclStmt) {
 	d := s.Decl.(*GenericDecl)
 	switch d.DeclToken.Kind() {
 	case TokenVar:
