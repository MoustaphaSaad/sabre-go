--- conflicted
+++ resolved
@@ -111,13 +111,10 @@
 		return ir.emitUnaryExpr(e)
 	case *BinaryExpr:
 		return ir.emitBinaryExpr(e)
-<<<<<<< HEAD
 	case *CallExpr:
 		return ir.emitCallExpr(e)
-=======
 	case *ParenExpr:
 		return ir.emitExpression(e.Base)
->>>>>>> 73474972
 	default:
 		panic("unsupported expression")
 	}
