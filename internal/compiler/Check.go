--- conflicted
+++ resolved
@@ -958,27 +958,7 @@
 			lhs := s.LHS[i]
 			lhsType := checker.resolveExpr(lhs)
 			checkIsAssignable(lhs, lhsType)
-
-<<<<<<< HEAD
-			if lhsType.Type != rhsTypes[i] {
-				checker.error(
-					NewError(
-						s.SourceRange(),
-						"type mistmatch in assignment",
-					).Note(
-						lhs.SourceRange(),
-						"LHS type is '%v'",
-						lhsType.Type,
-					).Note(
-						rhsSourceRanges[i],
-						"RHS type is '%v'",
-						rhsTypes[i],
-					),
-				)
-			}
-=======
 			checkTypeEqual(lhsType.Type, rhsTypes[i], lhs.SourceRange(), rhsSourceRanges[i])
->>>>>>> 0e3a0155
 		}
 	case TokenAddAssign, TokenSubAssign, TokenMulAssign, TokenDivAssign, TokenModAssign:
 		if !hasSingleValue(s) {
@@ -1045,10 +1025,6 @@
 				"shift operator should be integral type instead of '%v'",
 				rhsType.Type,
 			))
-<<<<<<< HEAD
-
-=======
->>>>>>> 0e3a0155
 		} else {
 			if rhsType.Mode == AddressModeConstant && constant.Compare(rhsType.Value, token.LSS, constant.MakeInt64(0)) {
 				checker.error(NewError(
