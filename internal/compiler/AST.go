--- conflicted
+++ resolved
@@ -361,38 +361,6 @@
 	v.VisitIfStmt(e)
 }
 
-<<<<<<< HEAD
-// Decl Nodes
-type Decl interface {
-	Node
-	declNode()
-}
-
-type ConstDeclSpec struct {
-	LHS    []Expr // TODO: Convert to []*IdentifierExpr later
-	Type   Type
-	Assign Token
-	RHS    []Expr
-}
-
-type ConstDecl struct {
-	Const  Token
-	LParen Token
-	Specs  []ConstDeclSpec
-	RParen Token
-}
-
-func (e *ConstDecl) declNode() {}
-func (e *ConstDecl) SourceRange() SourceRange {
-	if e.RParen.valid() {
-		return e.Const.SourceRange().Merge(e.RParen.SourceRange())
-	} else {
-		return e.Const.SourceRange().Merge(e.Specs[0].RHS[len(e.Specs[len(e.Specs)-1].RHS)-1].SourceRange())
-	}
-}
-func (e *ConstDecl) Visit(v NodeVisitor) {
-	v.VisitConstDecl(e)
-=======
 type ForStmt struct {
 	For  Token
 	Init Stmt
@@ -445,6 +413,25 @@
 	v.VisitTypeSpec(e)
 }
 
+type ConstSpec struct {
+	LHS    []Expr // TODO: Convert to []*IdentifierExpr later
+	Type   Type
+	Assign Token
+	RHS    []Expr
+}
+
+func (e *ConstSpec) specNode() {}
+func (e *ConstSpec) SourceRange() SourceRange {
+	if len(e.RHS) > 0 {
+		return e.LHS[0].SourceRange().Merge(e.RHS[len(e.RHS)-1].SourceRange())
+	} else {
+		return e.LHS[0].SourceRange()
+	}
+}
+func (e *ConstSpec) Visit(v NodeVisitor) {
+	v.VisitConstSpec(e)
+}
+
 // Declarations
 type Decl interface {
 	Node
@@ -470,7 +457,6 @@
 }
 func (e *GenericDecl) Visit(v NodeVisitor) {
 	v.VisitGenericDecl(e)
->>>>>>> a5355289
 }
 
 // Visitor Interface
@@ -499,17 +485,13 @@
 	VisitSwitchCaseStmt(n *SwitchCaseStmt)
 	VisitSwitchStmt(n *SwitchStmt)
 	VisitIfStmt(n *IfStmt)
-<<<<<<< HEAD
-
-	VisitConstDecl(n *ConstDecl)
-=======
 	VisitForStmt(n *ForStmt)
 	VisitForRangeStmt(n *ForRangeStmt)
 
 	VisitTypeSpec(n *TypeSpec)
+	VisitConstSpec(n *ConstSpec)
 
 	VisitGenericDecl(n *GenericDecl)
->>>>>>> a5355289
 }
 
 type DefaultVisitor struct{}
@@ -607,21 +589,6 @@
 	}
 }
 
-<<<<<<< HEAD
-func (v *DefaultVisitor) VisitConstDecl(n *ConstDecl) {
-	for _, spec := range n.Specs {
-		for _, e := range spec.LHS {
-			e.Visit(v)
-		}
-
-		if spec.Type != nil {
-			spec.Type.Visit(v)
-		}
-
-		for _, e := range spec.RHS {
-			e.Visit(v)
-		}
-=======
 func (v *DefaultVisitor) VisitForStmt(n *ForStmt) {
 	if n.Init != nil {
 		n.Init.Visit(v)
@@ -650,9 +617,22 @@
 	n.Type.Visit(v)
 }
 
+func (v *DefaultVisitor) VisitConstSpec(n *ConstSpec) {
+	for _, e := range n.LHS {
+		e.Visit(v)
+	}
+
+	if n.Type != nil {
+		n.Type.Visit(v)
+	}
+
+	for _, e := range n.RHS {
+		e.Visit(v)
+	}
+}
+
 func (v *DefaultVisitor) VisitGenericDecl(n *GenericDecl) {
 	for _, s := range n.Specs {
 		s.Visit(v)
->>>>>>> a5355289
 	}
 }