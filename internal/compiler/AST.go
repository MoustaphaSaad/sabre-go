package compiler

type Node interface {
	SourceRange() SourceRange
	Visit(NodeVisitor)
}

// Expr Nodes
type Expr interface {
	Node
	exprNode()
}

type LiteralExpr struct {
	Token Token
}

func (e *LiteralExpr) exprNode()                {}
func (e *LiteralExpr) SourceRange() SourceRange { return e.Token.SourceRange() }
func (e *LiteralExpr) Visit(v NodeVisitor) {
	v.VisitLiteralExpr(e)
}

type IdentifierExpr struct {
	Token Token
}

func (e *IdentifierExpr) exprNode()                {}
func (e *IdentifierExpr) SourceRange() SourceRange { return e.Token.SourceRange() }
func (e *IdentifierExpr) Visit(v NodeVisitor) {
	v.VisitIdentifierExpr(e)
}

type ParenExpr struct {
	Lparen Token
	Base   Expr
	Rparen Token
}

func (e *ParenExpr) exprNode() {}
func (e *ParenExpr) SourceRange() SourceRange {
	return e.Lparen.SourceRange().Merge(e.Rparen.SourceRange())
}
func (e *ParenExpr) Visit(v NodeVisitor) {
	v.VisitParenExpr(e)
}

type SelectorExpr struct {
	Base     Expr
	Selector *IdentifierExpr
}

func (e *SelectorExpr) exprNode() {}
func (e *SelectorExpr) SourceRange() SourceRange {
	return e.Base.SourceRange().Merge(e.Selector.SourceRange())
}
func (e *SelectorExpr) Visit(v NodeVisitor) {
	v.VisitSelectorExpr(e)
}

type IndexExpr struct {
	Base     Expr
	LBracket Token
	Index    Expr
	RBracket Token
}

func (e *IndexExpr) exprNode() {}
func (e *IndexExpr) SourceRange() SourceRange {
	return e.Base.SourceRange().Merge(e.RBracket.SourceRange())
}
func (e *IndexExpr) Visit(v NodeVisitor) {
	v.VisitIndexExpr(e)
}

type CallExpr struct {
	Base   Expr
	LParen Token
	Args   []Expr
	RParen Token
}

func (e *CallExpr) exprNode() {}
func (e *CallExpr) SourceRange() SourceRange {
	return e.Base.SourceRange().Merge(e.RParen.SourceRange())
}
func (e *CallExpr) Visit(v NodeVisitor) {
	v.VisitCallExpr(e)
}

type UnaryExpr struct {
	Operator Token
	Base     Expr
}

func (e *UnaryExpr) exprNode() {}
func (e *UnaryExpr) SourceRange() SourceRange {
	return e.Operator.SourceRange().Merge(e.Base.SourceRange())
}
func (e *UnaryExpr) Visit(v NodeVisitor) {
	v.VisitUnaryExpr(e)
}

type BinaryExpr struct {
	LHS      Expr
	Operator Token
	RHS      Expr
}

func (e *BinaryExpr) exprNode() {}
func (e *BinaryExpr) SourceRange() SourceRange {
	return e.LHS.SourceRange().Merge(e.RHS.SourceRange())
}
func (e *BinaryExpr) Visit(v NodeVisitor) {
	v.VisitBinaryExpr(e)
}

type ComplitElement struct {
	Name  Expr
	Colon Token
	Value Expr
}

type ComplitExpr struct {
	Type     Type
	LBrace   Token
	Elements []ComplitElement
	RBrace   Token
}

func (e *ComplitExpr) exprNode() {}
func (e *ComplitExpr) SourceRange() SourceRange {
	return e.Type.SourceRange().Merge(e.RBrace.SourceRange())
}
func (e *ComplitExpr) Visit(v NodeVisitor) {
	v.VisitComplitExpr(e)
}

// Type expressions
type Type interface {
	Expr
	typeExpr()
}

type NamedType struct {
	Package  Token
	TypeName Token
}

func (e *NamedType) IsPackageQualified() bool { return e.Package.Kind() == TokenIdentifier }
func (e *NamedType) exprNode()                {}
func (e *NamedType) typeExpr()                {}
func (e *NamedType) SourceRange() SourceRange {
	if e.IsPackageQualified() {
		return e.Package.SourceRange().Merge(e.TypeName.SourceRange())
	} else {
		return e.TypeName.SourceRange()
	}
}
func (e *NamedType) Visit(v NodeVisitor) {
	v.VisitNamedType(e)
}

type ArrayType struct {
	LBracket    Token
	Length      Expr
	RBracket    Token
	ElementType Type
}

func (e *ArrayType) exprNode() {}
func (e *ArrayType) typeExpr() {}
func (e *ArrayType) SourceRange() SourceRange {
	return e.LBracket.SourceRange().Merge(e.ElementType.SourceRange())
}
func (e *ArrayType) Visit(v NodeVisitor) {
	v.VisitArrayType(e)
}

type Field struct {
	Names []*IdentifierExpr
	Type  Type
	Tag   Token
}

type FieldList struct {
	Open   Token // { or (
	Fields []Field
	Close  Token // } or )
}

type StructType struct {
	Struct    Token
	FieldList FieldList
}

func (e *StructType) exprNode() {}
func (e *StructType) typeExpr() {}
func (e *StructType) SourceRange() SourceRange {
	return e.Struct.SourceRange().Merge(e.FieldList.Close.SourceRange())
}
func (e *StructType) Visit(v NodeVisitor) {
	v.VisitStructType(e)
}

type FuncType struct {
	Func       Token
	Parameters *FieldList
	Result     *FieldList
}

func (e *FuncType) exprNode() {}
func (e *FuncType) typeExpr() {}
func (e *FuncType) SourceRange() SourceRange {
	if e.Result != nil {
		if e.Result.Close.valid() {
			return e.Func.SourceRange().Merge(e.Result.Close.SourceRange())
		} else {
			return e.Func.SourceRange().Merge(e.Result.Fields[len(e.Result.Fields)-1].Type.SourceRange())
		}
	} else {
		return e.Func.SourceRange().Merge(e.Parameters.Close.SourceRange())
	}
}
func (e *FuncType) Visit(v NodeVisitor) {
	v.VisitFuncType(e)
}

// Stmt Nodes
type Stmt interface {
	Node
	stmtNode()
}

type ExprStmt struct {
	Expr Expr
}

func (e *ExprStmt) stmtNode()                {}
func (e *ExprStmt) SourceRange() SourceRange { return e.Expr.SourceRange() }
func (e *ExprStmt) Visit(v NodeVisitor) {
	v.VisitExprStmt(e)
}

type ReturnStmt struct {
	Return Token
	Exprs  []Expr
}

func (e *ReturnStmt) stmtNode() {}
func (e *ReturnStmt) SourceRange() SourceRange {
	res := e.Return.SourceRange()
	if len(e.Exprs) > 0 {
		res = res.Merge(e.Exprs[len(e.Exprs)-1].SourceRange())
	}
	return res
}
func (e *ReturnStmt) Visit(v NodeVisitor) {
	v.VisitReturnStmt(e)
}

type BreakStmt struct {
	Break Token
	Label Token
}

func (e *BreakStmt) IsLabeled() bool {
	return e.Label.Kind() == TokenIdentifier
}
func (e *BreakStmt) stmtNode() {}
func (e *BreakStmt) SourceRange() SourceRange {
	if e.IsLabeled() {
		return e.Break.SourceRange().Merge(e.Label.SourceRange())
	} else {
		return e.Break.SourceRange()
	}
}
func (e *BreakStmt) Visit(v NodeVisitor) {
	v.VisitBreakStmt(e)
}

type FallthroughStmt struct {
	Fallthrough Token
}

func (e *FallthroughStmt) stmtNode() {}
func (e *FallthroughStmt) SourceRange() SourceRange {
	return e.Fallthrough.SourceRange()
}
func (e *FallthroughStmt) Visit(v NodeVisitor) {
	v.VisitFallthroughStmt(e)
}

type ContinueStmt struct {
	Continue Token
	Label    Token
}

func (e *ContinueStmt) IsLabeled() bool {
	return e.Label.Kind() == TokenIdentifier
}
func (e *ContinueStmt) stmtNode() {}
func (e *ContinueStmt) SourceRange() SourceRange {
	if e.IsLabeled() {
		return e.Continue.SourceRange().Merge(e.Label.SourceRange())
	} else {
		return e.Continue.SourceRange()
	}
}
func (e *ContinueStmt) Visit(v NodeVisitor) {
	v.VisitContinueStmt(e)
}

type IncDecStmt struct {
	Expr     Expr
	Operator Token
}

func (e *IncDecStmt) stmtNode() {}
func (e *IncDecStmt) SourceRange() SourceRange {
	return e.Expr.SourceRange().Merge(e.Operator.SourceRange())
}
func (e *IncDecStmt) Visit(v NodeVisitor) {
	v.VisitIncDecStmt(e)
}

type BlockStmt struct {
	LBrace Token
	Stmts  []Stmt
	RBrace Token
}

func (e *BlockStmt) stmtNode() {}
func (e *BlockStmt) SourceRange() SourceRange {
	return e.LBrace.SourceRange().Merge(e.RBrace.SourceRange())
}
func (e *BlockStmt) Visit(v NodeVisitor) {
	v.VisitBlockStmt(e)
}

// AssignStmt represents assignment statements as well as short
// variable declarations
type AssignStmt struct {
	LHS      []Expr
	Operator Token
	RHS      []Expr
}

func (e *AssignStmt) stmtNode() {}
func (e *AssignStmt) SourceRange() SourceRange {
	if len(e.LHS) == 0 || len(e.RHS) == 0 {
		panic("AssignStmt LHS and RHS shouldn't be empty")
	}
	return e.LHS[0].SourceRange().Merge(e.RHS[len(e.RHS)-1].SourceRange())
}
func (e *AssignStmt) Visit(v NodeVisitor) {
	v.VisitAssignStmt(e)
}

type SwitchCaseStmt struct {
	Case  Token
	LHS   []Expr
	Colon Token
	RHS   []Stmt
}

func (e *SwitchCaseStmt) stmtNode() {}
func (e *SwitchCaseStmt) SourceRange() SourceRange {
	if len(e.RHS) == 0 {
		panic("SwitchCaseStmt RHS shouldn't be empty")
	}
	return e.Case.SourceRange().Merge(e.RHS[len(e.RHS)-1].SourceRange())
}
func (e *SwitchCaseStmt) Visit(v NodeVisitor) {
	v.VisitSwitchCaseStmt(e)
}

type SwitchStmt struct {
	Switch Token
	Init   Stmt
	Tag    Expr
	Body   Stmt
}

func (e *SwitchStmt) stmtNode() {}
func (e *SwitchStmt) SourceRange() SourceRange {
	return e.Switch.SourceRange().Merge(e.Body.SourceRange())
}
func (e *SwitchStmt) Visit(v NodeVisitor) {
	v.VisitSwitchStmt(e)
}

type IfStmt struct {
	If   Token
	Init Stmt // init statement or nil
	Cond Expr
	Body *BlockStmt
	Else Stmt // else branch or nil
}

func (e *IfStmt) stmtNode() {}
func (e *IfStmt) SourceRange() SourceRange {
	if e.Else != nil {
		return e.If.SourceRange().Merge(e.Else.SourceRange())
	} else {
		return e.If.SourceRange().Merge(e.Body.SourceRange())
	}
}
func (e *IfStmt) Visit(v NodeVisitor) {
	v.VisitIfStmt(e)
}

type ForStmt struct {
	For  Token
	Init Stmt
	Cond Expr
	Post Stmt
	Body *BlockStmt
}

func (e *ForStmt) stmtNode() {}
func (e *ForStmt) SourceRange() SourceRange {
	return e.For.SourceRange().Merge(e.Body.SourceRange())
}
func (e *ForStmt) Visit(v NodeVisitor) {
	v.VisitForStmt(e)
}

type ForRangeStmt struct {
	For   Token
	Init  *AssignStmt
	Range Token
	Expr  Expr
	Body  *BlockStmt
}

func (e *ForRangeStmt) stmtNode() {}
func (e *ForRangeStmt) SourceRange() SourceRange {
	return e.For.SourceRange().Merge(e.Body.SourceRange())
}
func (e *ForRangeStmt) Visit(v NodeVisitor) {
	v.VisitForRangeStmt(e)
}

// Specs
type Spec interface {
	Node
	specNode()
}

type TypeSpec struct {
	Name   *IdentifierExpr
	Assign Token // = token or nil
	Type   Type
}

func (e *TypeSpec) specNode() {}
func (e *TypeSpec) SourceRange() SourceRange {
	return e.Name.SourceRange().Merge(e.Type.SourceRange())
}
func (e *TypeSpec) Visit(v NodeVisitor) {
	v.VisitTypeSpec(e)
}

type ValueSpec struct {
	LHS    []*IdentifierExpr
	Type   Type
	Assign Token
	RHS    []Expr
}

func (e *ValueSpec) specNode() {}
func (e *ValueSpec) SourceRange() SourceRange {
	if len(e.RHS) > 0 {
		return e.LHS[0].SourceRange().Merge(e.RHS[len(e.RHS)-1].SourceRange())
	} else if e.Type != nil {
		return e.LHS[0].SourceRange().Merge(e.Type.SourceRange())
	} else {
		return e.LHS[0].SourceRange()
	}
}
func (e *ValueSpec) Visit(v NodeVisitor) {
	v.VisitValueSpec(e)
}

// Declarations
type Decl interface {
	Node
	declNode()
}

type GenericDecl struct {
	DeclToken Token // import, const, var, type
	LParen    Token // if any
	Specs     []Spec
	RParen    Token // if any
}

func (e *GenericDecl) declNode() {}
func (e *GenericDecl) SourceRange() SourceRange {
	if e.RParen.valid() {
		return e.DeclToken.SourceRange().Merge(e.RParen.SourceRange())
	}
	if len(e.Specs) > 0 {
		return e.DeclToken.SourceRange().Merge(e.Specs[len(e.Specs)-1].SourceRange())
	}
	panic("generic decl is expected to have RParen or at least one Spec")
}
func (e *GenericDecl) Visit(v NodeVisitor) {
	v.VisitGenericDecl(e)
}

<<<<<<< HEAD
type PackageClause struct {
	Package Token
	Name    *IdentifierExpr
=======
type FuncDecl struct {
	Receiver *FieldList
	Name     *IdentifierExpr
	Type     *FuncType
	Body     *BlockStmt
}

func (e *FuncDecl) declNode() {}
func (e *FuncDecl) SourceRange() SourceRange {
	if e.Body != nil {
		return e.Type.Func.SourceRange().Merge(e.Body.RBrace.SourceRange())
	} else {
		return e.Type.Func.SourceRange().Merge(e.Type.SourceRange())
	}
}
func (e *FuncDecl) Visit(v NodeVisitor) {
	v.VisitFuncDecl(e)
>>>>>>> 32f12de9
}

// Visitor Interface
type NodeVisitor interface {
	VisitLiteralExpr(n *LiteralExpr)
	VisitIdentifierExpr(n *IdentifierExpr)
	VisitParenExpr(n *ParenExpr)
	VisitSelectorExpr(n *SelectorExpr)
	VisitIndexExpr(n *IndexExpr)
	VisitCallExpr(n *CallExpr)
	VisitUnaryExpr(n *UnaryExpr)
	VisitBinaryExpr(n *BinaryExpr)
	VisitComplitExpr(n *ComplitExpr)

	VisitNamedType(n *NamedType)
	VisitArrayType(n *ArrayType)
	VisitStructType(n *StructType)
	VisitFuncType(n *FuncType)

	VisitExprStmt(n *ExprStmt)
	VisitReturnStmt(n *ReturnStmt)
	VisitBreakStmt(n *BreakStmt)
	VisitFallthroughStmt(n *FallthroughStmt)
	VisitContinueStmt(n *ContinueStmt)
	VisitIncDecStmt(n *IncDecStmt)
	VisitBlockStmt(n *BlockStmt)
	VisitAssignStmt(n *AssignStmt)
	VisitSwitchCaseStmt(n *SwitchCaseStmt)
	VisitSwitchStmt(n *SwitchStmt)
	VisitIfStmt(n *IfStmt)
	VisitForStmt(n *ForStmt)
	VisitForRangeStmt(n *ForRangeStmt)

	VisitTypeSpec(n *TypeSpec)
	VisitValueSpec(n *ValueSpec)

	VisitGenericDecl(n *GenericDecl)
	VisitFuncDecl(n *FuncDecl)
}

type DefaultVisitor struct{}

func (v *DefaultVisitor) VisitLiteralExpr(n *LiteralExpr)       {}
func (v *DefaultVisitor) VisitIdentifierExpr(n *IdentifierExpr) {}
func (v *DefaultVisitor) VisitParenExpr(n *ParenExpr) {
	n.Base.Visit(v)
}
func (v *DefaultVisitor) VisitSelectorExpr(n *SelectorExpr) {
	n.Base.Visit(v)
	n.Selector.Visit(v)
}
func (v *DefaultVisitor) VisitIndexExpr(n *IndexExpr) {
	n.Base.Visit(v)
	n.Index.Visit(v)
}
func (v *DefaultVisitor) VisitCallExpr(n *CallExpr) {
	n.Base.Visit(v)
	for _, arg := range n.Args {
		arg.Visit(v)
	}
}
func (v *DefaultVisitor) VisitUnaryExpr(n *UnaryExpr) {
	n.Base.Visit(v)
}
func (v *DefaultVisitor) VisitBinaryExpr(n *BinaryExpr) {
	n.LHS.Visit(v)
	n.RHS.Visit(v)
}
func (v *DefaultVisitor) VisitComplitExpr(n *ComplitExpr) {
	n.Type.Visit(v)
	for _, element := range n.Elements {
		if element.Name != nil {
			element.Name.Visit(v)
		}
		element.Value.Visit(v)
	}
}

func (v *DefaultVisitor) VisitNamedType(n *NamedType) {}
func (v *DefaultVisitor) VisitArrayType(n *ArrayType) {
	n.Length.Visit(v)
	n.ElementType.Visit(v)
}
func (v *DefaultVisitor) VisitStructType(n *StructType) {
	for _, e := range n.FieldList.Fields {
		for _, name := range e.Names {
			name.Visit(v)
		}
		e.Type.Visit(v)
	}
}
func (v *DefaultVisitor) VisitFuncType(n *FuncType) {
	for _, e := range n.Parameters.Fields {
		for _, name := range e.Names {
			name.Visit(v)
		}
		e.Type.Visit(v)
	}

	for _, e := range n.Result.Fields {
		for _, name := range e.Names {
			name.Visit(v)
		}
		e.Type.Visit(v)
	}
}

func (v *DefaultVisitor) VisitExprStmt(n *ExprStmt) {
	n.Expr.Visit(v)
}
func (v *DefaultVisitor) VisitReturnStmt(n *ReturnStmt) {
	for _, e := range n.Exprs {
		e.Visit(v)
	}
}
func (v *DefaultVisitor) VisitBreakStmt(n *BreakStmt)             {}
func (v *DefaultVisitor) VisitFallthroughStmt(n *FallthroughStmt) {}
func (v *DefaultVisitor) VisitContinueStmt(n *ContinueStmt)       {}
func (v *DefaultVisitor) VisitIncDecStmt(n *IncDecStmt) {
	n.Expr.Visit(v)
}
func (v *DefaultVisitor) VisitBlockStmt(n *BlockStmt) {
	for _, s := range n.Stmts {
		s.Visit(v)
	}
}
func (v *DefaultVisitor) VisitAssignStmt(n *AssignStmt) {
	for _, e := range n.LHS {
		e.Visit(v)
	}
	for _, e := range n.RHS {
		e.Visit(v)
	}
}
func (v *DefaultVisitor) VisitSwitchCaseStmt(n *SwitchCaseStmt) {
	for _, e := range n.LHS {
		e.Visit(v)
	}
	for _, e := range n.RHS {
		e.Visit(v)
	}
}
func (v *DefaultVisitor) VisitSwitchStmt(n *SwitchStmt) {
	n.Init.Visit(v)
	n.Tag.Visit(v)
	n.Body.Visit(v)
}
func (v *DefaultVisitor) VisitIfStmt(n *IfStmt) {
	if n.Init != nil {
		n.Init.Visit(v)
	}
	n.Cond.Visit(v)
	n.Body.Visit(v)
	if n.Else != nil {
		n.Else.Visit(v)
	}
}

func (v *DefaultVisitor) VisitForStmt(n *ForStmt) {
	if n.Init != nil {
		n.Init.Visit(v)
	}

	if n.Cond != nil {
		n.Cond.Visit(v)
	}

	if n.Post != nil {
		n.Post.Visit(v)
	}

	n.Body.Visit(v)
}

func (v *DefaultVisitor) VisitForRangeStmt(n *ForRangeStmt) {
	if n.Init != nil {
		n.Init.Visit(v)
	}
	n.Expr.Visit(v)
}

func (v *DefaultVisitor) VisitTypeSpec(n *TypeSpec) {
	n.Name.Visit(v)
	n.Type.Visit(v)
}

func (v *DefaultVisitor) VisitValueSpec(n *ValueSpec) {
	for _, e := range n.LHS {
		e.Visit(v)
	}

	if n.Type != nil {
		n.Type.Visit(v)
	}

	for _, e := range n.RHS {
		e.Visit(v)
	}
}

func (v *DefaultVisitor) VisitGenericDecl(n *GenericDecl) {
	for _, s := range n.Specs {
		s.Visit(v)
	}
}

func (v *DefaultVisitor) VisitFuncDecl(n *FuncDecl) {
	if n.Receiver != nil {
		for _, e := range n.Receiver.Fields {
			for _, name := range e.Names {
				name.Visit(v)
			}
			e.Type.Visit(v)
		}
	}

	n.Name.Visit(v)
	n.Type.Visit(v)
	if n.Body != nil {
		n.Body.Visit(v)
	}
}<|MERGE_RESOLUTION|>--- conflicted
+++ resolved
@@ -510,11 +510,6 @@
 	v.VisitGenericDecl(e)
 }
 
-<<<<<<< HEAD
-type PackageClause struct {
-	Package Token
-	Name    *IdentifierExpr
-=======
 type FuncDecl struct {
 	Receiver *FieldList
 	Name     *IdentifierExpr
@@ -532,7 +527,11 @@
 }
 func (e *FuncDecl) Visit(v NodeVisitor) {
 	v.VisitFuncDecl(e)
->>>>>>> 32f12de9
+}
+
+type PackageClause struct {
+	Package Token
+	Name    *IdentifierExpr
 }
 
 // Visitor Interface
