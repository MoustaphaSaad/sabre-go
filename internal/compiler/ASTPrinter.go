--- conflicted
+++ resolved
@@ -279,7 +279,6 @@
 	v.indentor.print(")")
 }
 
-<<<<<<< HEAD
 func (v *ASTPrinter) VisitSwitchCaseStmt(n *SwitchCaseStmt) {
 	if len(n.LHS) > 0 {
 		v.indentor.print("(SwitchCaseStmt")
@@ -312,18 +311,38 @@
 
 	if n.Init != nil {
 		v.indentor.NewLine()
+		v.indentor.print("(SwitchStmt-Init")
+		v.indentor.Push()
+		v.indentor.NewLine()
+
 		n.Init.Visit(v)
+
+		v.indentor.Pop()
+		v.indentor.NewLine()
+		v.indentor.print(")")
 	}
 
 	if n.Tag != nil {
 		v.indentor.NewLine()
+		v.indentor.print("(SwitchStmt-Tag")
+		v.indentor.Push()
+		v.indentor.NewLine()
+
 		n.Tag.Visit(v)
+
+		v.indentor.Pop()
+		v.indentor.NewLine()
+		v.indentor.print(")")
 	}
 
 	v.indentor.NewLine()
 	n.Body.Visit(v)
 
-=======
+	v.indentor.Pop()
+	v.indentor.NewLine()
+	v.indentor.print(")")
+}
+
 func (v *ASTPrinter) VisitIfStmt(n *IfStmt) {
 	v.indentor.print("(IfStmt")
 	v.indentor.Push()
@@ -378,7 +397,6 @@
 		v.indentor.print(")")
 	}
 
->>>>>>> 4ff82b5b
 	v.indentor.Pop()
 	v.indentor.NewLine()
 	v.indentor.print(")")
